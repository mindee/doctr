--- conflicted
+++ resolved
@@ -6,143 +6,7 @@
 import os
 from pathlib import Path
 
-<<<<<<< HEAD
-from setuptools import find_packages, setup
-
-version = "0.6.0a0"
-sha = 'Unknown'
-src_folder = 'doctr'
-package_index = 'python-doctr'
-
-cwd = Path(__file__).parent.absolute()
-
-if os.getenv('BUILD_VERSION'):
-    version = os.getenv('BUILD_VERSION')
-elif sha != 'Unknown':
-    try:
-        sha = subprocess.check_output(['git', 'rev-parse', 'HEAD'], cwd=cwd).decode('ascii').strip()
-    except Exception:
-        pass
-    version += '+' + sha[:7]
-print(f"Building wheel {package_index}-{version}")
-
-with open(cwd.joinpath(src_folder, 'version.py'), 'w') as f:
-    f.write(f"__version__ = '{version}'\n")
-
-with open('README.md', 'r') as f:
-    readme = f.read()
-
-# Borrowed from https://github.com/huggingface/transformers/blob/master/setup.py
-_deps = [
-    "importlib_metadata",
-    # For proper typing, mypy needs numpy>=1.20.0 (cf. https://github.com/numpy/numpy/pull/16515)
-    # Additional typing support is brought by numpy>=1.22.4, but core build sticks to >=1.16.0
-    "numpy>=1.16.0,<2.0.0",
-    "scipy>=1.4.0",
-    "h5py>=3.1.0",
-    "opencv-python>=3.4.5.20",
-    "tensorflow>=2.4.0",
-    # "PyMuPDF>=1.16.0,!=1.18.11,!=1.18.12",  # 18.11 and 18.12 fail (issue #222)
-    "pyclipper>=1.2.0",
-    "shapely>=1.6.0",
-    "matplotlib>=3.1.0,<3.4.3",
-    "mplcursors>=0.3",
-    "weasyprint>=52.2,<53.0",
-    "unidecode>=1.0.0",
-    "tensorflow-cpu>=2.4.0",
-    "torch>=1.8.0",
-    "torchvision>=0.9.0",
-    "Pillow>=8.3.2",  # cf. https://github.com/advisories/GHSA-98vv-pw6r-q6q4
-    "tqdm>=4.30.0",
-    "tensorflow-addons>=0.17.1",
-    "rapidfuzz>=1.6.0",
-    "tf2onnx>=1.9.2",
-    "huggingface-hub>=0.4.0",
-    "langdetect>=1.0.9",
-    # Testing
-    "pytest>=5.3.2",
-    "coverage[toml]>=4.5.4",
-    "hdf5storage>=0.1.18",
-    "onnxruntime>=1.11.0",
-    "requests>=2.20.0",
-    "requirements-parser==0.2.0",
-    # Quality
-    "flake8>=3.9.0",
-    "isort>=5.7.0",
-    "mypy>=0.812",
-    "pydocstyle[toml]>=6.1.1",
-    # Docs
-    "sphinx>=3.0.0,!=3.5.0",
-    "sphinxemoji>=0.1.8",
-    "sphinx-copybutton>=0.3.1",
-    "docutils<0.18",
-    "recommonmark>=0.7.1",
-    "sphinx-markdown-tables>=0.0.15",
-    "sphinx-tabs>=3.3.0",
-    "furo>=2022.3.4",
-]
-
-deps = {b: a for a, b in (re.findall(r"^(([^!=<>]+)(?:[!=<>].*)?$)", x)[0] for x in _deps)}
-
-
-def deps_list(*pkgs):
-    return [deps[pkg] for pkg in pkgs]
-
-
-install_requires = [
-    deps["importlib_metadata"] + ";python_version<'3.8'",  # importlib_metadata for Python versions that don't have it
-    deps["numpy"],
-    deps["scipy"],
-    deps["h5py"],
-    deps["opencv-python"],
-    # deps["PyMuPDF"],
-    deps["pyclipper"],
-    deps["shapely"],
-    deps["matplotlib"],
-    deps["mplcursors"],
-    deps["weasyprint"],
-    deps["unidecode"],
-    deps["Pillow"],
-    deps["tqdm"],
-    deps["rapidfuzz"],
-    deps["huggingface-hub"],
-    deps["langdetect"],
-]
-
-extras = {}
-extras["tf"] = deps_list(
-    "tensorflow",
-    "tensorflow-addons",
-    "tf2onnx",
-)
-
-extras["tf-cpu"] = deps_list(
-    "tensorflow-cpu",
-    "tensorflow-addons",
-    "tf2onnx",
-)
-
-extras["torch"] = deps_list(
-    "torch",
-    "torchvision",
-)
-
-extras["all"] = (
-    extras["tf"]
-    + extras["torch"]
-)
-
-extras["testing"] = deps_list(
-    "pytest",
-    "coverage[toml]",
-    "requests",
-    "hdf5storage",
-    "onnxruntime",
-    "requirements-parser",
-)
-=======
 from setuptools import setup
->>>>>>> 1cc073dd
 
 PKG_NAME = "python-doctr"
 VERSION = os.getenv("BUILD_VERSION", "0.5.2a0")
