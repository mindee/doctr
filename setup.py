--- conflicted
+++ resolved
@@ -54,11 +54,8 @@
     "tensorflow-cpu>=2.4.0",
     "torch>=1.8.0",
     "torchvision>=0.9.0",
-<<<<<<< HEAD
     "Pillow>=8.0.0",
-=======
     "tqdm>=4.30.0",
->>>>>>> 7f4ec240
 ]
 
 deps = {b: a for a, b in (re.findall(r"^(([^!=<>]+)(?:[!=<>].*)?$)", x)[0] for x in _deps)}
@@ -80,11 +77,8 @@
     deps["mplcursors"],
     deps["weasyprint"],
     deps["unidecode"],
-<<<<<<< HEAD
     deps["Pillow"],
-=======
     deps["tqdm"],
->>>>>>> 7f4ec240
 ]
 
 extras = {}
