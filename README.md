<p align="center">
  <img src="https://github.com/mindee/doctr/releases/download/v0.3.1/Logo_doctr.gif" width="40%">
</p>

[![License](https://img.shields.io/badge/License-Apache%202.0-blue.svg)](LICENSE) ![Build Status](https://github.com/mindee/doctr/workflows/builds/badge.svg) [![codecov](https://codecov.io/gh/mindee/doctr/branch/main/graph/badge.svg?token=577MO567NM)](https://codecov.io/gh/mindee/doctr) [![CodeFactor](https://www.codefactor.io/repository/github/mindee/doctr/badge?s=bae07db86bb079ce9d6542315b8c6e70fa708a7e)](https://www.codefactor.io/repository/github/mindee/doctr) [![Codacy Badge](https://api.codacy.com/project/badge/Grade/340a76749b634586a498e1c0ab998f08)](https://app.codacy.com/gh/mindee/doctr?utm_source=github.com&utm_medium=referral&utm_content=mindee/doctr&utm_campaign=Badge_Grade) [![Doc Status](https://github.com/mindee/doctr/workflows/doc-status/badge.svg)](https://mindee.github.io/doctr) [![Pypi](https://img.shields.io/badge/pypi-v0.4.0-blue.svg)](https://pypi.org/project/python-doctr/) [![Hugging Face Spaces](https://img.shields.io/badge/%F0%9F%A4%97%20Hugging%20Face-Spaces-blue)](https://huggingface.co/spaces/mindee/doctr) [![Open In Colab](https://colab.research.google.com/assets/colab-badge.svg)](https://colab.research.google.com/github/mindee/notebooks/blob/main/doctr/quicktour.ipynb)


**Optical Character Recognition made seamless & accessible to anyone, powered by TensorFlow 2 & PyTorch**


What you can expect from this repository:
- efficient ways to parse textual information (localize and identify each word) from your documents
- guidance on how to integrate this in your current architecture

![OCR_example](https://github.com/mindee/doctr/releases/download/v0.2.0/ocr.png)

## Quick Tour

### Getting your pretrained model

End-to-End OCR is achieved in docTR using a two-stage approach: text detection (localizing words), then text recognition (identify all characters in the word).
As such, you can select the architecture used for [text detection](https://mindee.github.io/doctr/latest/models.html#id2), and the one for [text recognition](https://mindee.github.io/doctr/latest/models.html#id3) from the list of available implementations.

```python
from doctr.models import ocr_predictor

model = ocr_predictor(det_arch='db_resnet50', reco_arch='crnn_vgg16_bn', pretrained=True)
```

### Reading files

Documents can be interpreted from PDF or images:

```python
from doctr.io import DocumentFile
# PDF
pdf_doc = DocumentFile.from_pdf("path/to/your/doc.pdf").as_images()
# Image
single_img_doc = DocumentFile.from_images("path/to/your/img.jpg")
# Webpage
webpage_doc = DocumentFile.from_url("https://www.yoursite.com").as_images()
# Multiple page images
multi_img_doc = DocumentFile.from_images(["path/to/page1.jpg", "path/to/page2.jpg"])
```

### Putting it together
Let's use the default pretrained model for an example:
```python
from doctr.io import DocumentFile
from doctr.models import ocr_predictor

model = ocr_predictor(pretrained=True)
# PDF
doc = DocumentFile.from_pdf("path/to/your/doc.pdf").as_images()
# Analyze
result = model(doc)
```

<<<<<<< HEAD
### Deal with the rotation issues
You can provide rotated documents, and/or documents with different boxes orientations.
We provide different options to deal with such cases:

- If you will only use straight document pages with straight words (horizontal, same reading direction),
pass `assume_straigth_pages=True` in the `ocr_predictor`, it will directly fit straight boxes to your pages
and return straight boxes, it is the faster pipeline.

- If you want the predictor to output straight boxes (no matter the orientation of your pages, it will approximate
rotated boxes to straight ones), you need to pass `export_as_straight_boxes=True` in the predictor. Otherwise, it
will always return rotated boxes (with an angle which can be 0) except if you passed `assume_straigth_pages=True`,
in that case you end up with straight bounding boxes.

If you deactivate those 2 options, the predictor will always fit and return rotated boxes.
=======
### Dealing with rotated documents
Should you use docTR on documents that include rotated pages, or pages with multiple box orientations,
you have multiple options to handle it:

- If you only use straight document pages with straight words (horizontal, same reading direction),
consider passing `assume_straight_boxes=True` to the ocr_predictor. It will directly fit straight boxes
on your page and return straight boxes, which makes it the fastest option.

- If you want the predictor to output straight boxes (no matter the orientation of your pages, the final localizations
will be converted to straight boxes), you need to pass `export_as_straight_boxes=True` in the predictor. Otherwise, if `assume_straight_pages=False`, it will return rotated bounding boxes (potentially with an angle of 0°).

If both options are set to False, the predictor will always fit and return rotated boxes.
>>>>>>> 74ff9ffb


To interpret your model's predictions, you can visualize them interactively as follows:

```python
result.show(doc)
```

![Visualization sample](https://github.com/mindee/doctr/releases/download/v0.1.1/doctr_example_script.gif)

Or even rebuild the original document from its predictions:

```python
import matplotlib.pyplot as plt

synthetic_pages = result.synthesize()
plt.imshow(synthetic_pages[0]); plt.axis('off'); plt.show()
```

![Synthesis sample](https://github.com/mindee/doctr/releases/download/v0.3.1/synthesized_sample.png)


The `ocr_predictor` returns a `Document` object with a nested structure (with `Page`, `Block`, `Line`, `Word`, `Artefact`). 
To get a better understanding of our document model, check our [documentation](https://mindee.github.io/doctr/io.html#document-structure):

You can also export them as a nested dict, more appropriate for JSON format:

```python
json_output = result.export()
```
For examples & further details about the export format, please refer to [this section](https://mindee.github.io/doctr/models.html#export-model-output) of the documentation

## Installation

### Prerequisites

Python 3.6 (or higher) and [pip](https://pip.pypa.io/en/stable/) are required to install docTR. 

Since we use [weasyprint](https://weasyprint.readthedocs.io/), you will need extra dependencies if you are not running Linux.

For MacOS users, you can install them as follows:
```shell
brew install cairo pango gdk-pixbuf libffi
```

For Windows users, those dependencies are included in GTK. You can find the latest installer over [here](https://github.com/tschoonj/GTK-for-Windows-Runtime-Environment-Installer/releases).

### Latest release

You can then install the latest release of the package using [pypi](https://pypi.org/project/python-doctr/) as follows:

```shell
pip install python-doctr
```
> :warning: Please note that the basic installation is not standalone, as it does not provide a deep learning framework, which is required for the package to run.

We try to keep framework-specific dependencies to a minimum. You can install framework-specific builds as follows:

```shell
# for TensorFlow
pip install "python-doctr[tf]"
# for PyTorch
pip install "python-doctr[torch]"
```

### Developer mode
Alternatively, you can install it from source, which will require you to install [Git](https://git-scm.com/book/en/v2/Getting-Started-Installing-Git).
First clone the project repository:

```shell
git clone https://github.com/mindee/doctr.git
pip install -e doctr/.
```

Again, if you prefer to avoid the risk of missing dependencies, you can install the TensorFlow or the PyTorch build:
```shell
# for TensorFlow
pip install -e doctr/.[tf]
# for PyTorch
pip install -e doctr/.[torch]
```


## Models architectures
Credits where it's due: this repository is implementing, among others, architectures from published research papers.

### Text Detection
- DBNet: [Real-time Scene Text Detection with Differentiable Binarization](https://arxiv.org/pdf/1911.08947.pdf).
- LinkNet: [LinkNet: Exploiting Encoder Representations for Efficient Semantic Segmentation](https://arxiv.org/pdf/1707.03718.pdf)

### Text Recognition
- CRNN: [An End-to-End Trainable Neural Network for Image-based Sequence Recognition and Its Application to Scene Text Recognition](https://arxiv.org/pdf/1507.05717.pdf).
- SAR: [Show, Attend and Read:A Simple and Strong Baseline for Irregular Text Recognition](https://arxiv.org/pdf/1811.00751.pdf).
- MASTER: [MASTER: Multi-Aspect Non-local Network for Scene Text Recognition](https://arxiv.org/pdf/1910.02562.pdf).


## More goodies

### Documentation

The full package documentation is available [here](https://mindee.github.io/doctr/) for detailed specifications.


### Demo app

A minimal demo app is provided for you to play with our end-to-end OCR models!

![Demo app](https://github.com/mindee/doctr/releases/download/v0.3.0/demo_update.png)

#### Live demo

Courtesy of :hugs: [HuggingFace](https://huggingface.co/) :hugs:, docTR has now a fully deployed version available on [Spaces](https://huggingface.co/spaces)!
Check it out [![Hugging Face Spaces](https://img.shields.io/badge/%F0%9F%A4%97%20Hugging%20Face-Spaces-blue)](https://huggingface.co/spaces/mindee/doctr)

#### Running it locally

If you prefer to use it locally, there is an extra dependency ([Streamlit](https://streamlit.io/)) that is required:
```shell
pip install -r demo/requirements.txt
```
Then run your app in your default browser with:

```shell
streamlit run demo/app.py
```

### Docker container

If you wish to deploy containerized environments, you can use the provided Dockerfile to build a docker image:

```shell
docker build . -t <YOUR_IMAGE_TAG>
```

### Example script

An example script is provided for a simple documentation analysis of a PDF or image file:

```shell
python scripts/analyze.py path/to/your/doc.pdf
```
All script arguments can be checked using `python scripts/analyze.py --help`


### Minimal API integration

Looking to integrate docTR into your API? Here is a template to get you started with a fully working API using the wonderful [FastAPI](https://github.com/tiangolo/fastapi) framework.

#### Deploy your API locally
Specific dependencies are required to run the API template, which you can install as follows:
```shell
pip install -r api/requirements.txt
```
You can now run your API locally:

```shell
uvicorn --reload --workers 1 --host 0.0.0.0 --port=8002 --app-dir api/ app.main:app
```

Alternatively, you can run the same server on a docker container if you prefer using:
```shell
PORT=8002 docker-compose up -d --build
```

#### What you have deployed

Your API should now be running locally on your port 8002. Access your automatically-built documentation at [http://localhost:8002/redoc](http://localhost:8002/redoc) and enjoy your three functional routes ("/detection", "/recognition", "/ocr"). Here is an example with Python to send a request to the OCR route:

```python

import requests
with open('/path/to/your/doc.jpg', 'rb') as f:
    data = f.read()
response = requests.post("http://localhost:8002/ocr", files={'file': data}).json()
```

### Example notebooks
Looking for more illustrations of docTR features? You might want to check the [Jupyter notebooks](https://github.com/mindee/doctr/tree/main/notebooks) designed to give you a broader overview.


## Citation

If you wish to cite this project, feel free to use this [BibTeX](http://www.bibtex.org/) reference:

```bibtex
@misc{doctr2021,
    title={docTR: Document Text Recognition},
    author={Mindee},
    year={2021},
    publisher = {GitHub},
    howpublished = {\url{https://github.com/mindee/doctr}}
}
```


## Contributing

If you scrolled down to this section, you most likely appreciate open source. Do you feel like extending the range of our supported characters? Or perhaps submitting a paper implementation? Or contributing in any other way?

You're in luck, we compiled a short guide (cf. [`CONTRIBUTING`](CONTRIBUTING.md)) for you to easily do so!


## License

Distributed under the Apache 2.0 License. See [`LICENSE`](LICENSE) for more information.
<|MERGE_RESOLUTION|>--- conflicted
+++ resolved
@@ -56,22 +56,6 @@
 result = model(doc)
 ```
 
-<<<<<<< HEAD
-### Deal with the rotation issues
-You can provide rotated documents, and/or documents with different boxes orientations.
-We provide different options to deal with such cases:
-
-- If you will only use straight document pages with straight words (horizontal, same reading direction),
-pass `assume_straigth_pages=True` in the `ocr_predictor`, it will directly fit straight boxes to your pages
-and return straight boxes, it is the faster pipeline.
-
-- If you want the predictor to output straight boxes (no matter the orientation of your pages, it will approximate
-rotated boxes to straight ones), you need to pass `export_as_straight_boxes=True` in the predictor. Otherwise, it
-will always return rotated boxes (with an angle which can be 0) except if you passed `assume_straigth_pages=True`,
-in that case you end up with straight bounding boxes.
-
-If you deactivate those 2 options, the predictor will always fit and return rotated boxes.
-=======
 ### Dealing with rotated documents
 Should you use docTR on documents that include rotated pages, or pages with multiple box orientations,
 you have multiple options to handle it:
@@ -84,7 +68,6 @@
 will be converted to straight boxes), you need to pass `export_as_straight_boxes=True` in the predictor. Otherwise, if `assume_straight_pages=False`, it will return rotated bounding boxes (potentially with an angle of 0°).
 
 If both options are set to False, the predictor will always fit and return rotated boxes.
->>>>>>> 74ff9ffb
 
 
 To interpret your model's predictions, you can visualize them interactively as follows:
