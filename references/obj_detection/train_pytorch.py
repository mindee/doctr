# Copyright (C) 2021, Mindee.

# This program is licensed under the Apache License version 2.
# See LICENSE or go to <https://www.apache.org/licenses/LICENSE-2.0.txt> for full license details.

import os

os.environ['USE_TORCH'] = '1'

import datetime
import multiprocessing as mp
<<<<<<< HEAD
import logging
=======
import time
>>>>>>> c32c1edc

import numpy as np
import torch
import torch.optim as optim
import wandb
from fastprogress.fastprogress import master_bar, progress_bar
from torch.optim.lr_scheduler import MultiplicativeLR, StepLR
from torch.utils.data import DataLoader, RandomSampler, SequentialSampler

from doctr import transforms as T
from doctr.datasets import DocArtefacts
from doctr.models import obj_detection
from doctr.utils import DetectionMetric
<<<<<<< HEAD
from references.obj_detection.utils import data_augmentations
=======
from utils import plot_recorder, plot_samples


def record_lr(
    model: torch.nn.Module,
    train_loader: DataLoader,
    optimizer,
    start_lr: float = 1e-7,
    end_lr: float = 1,
    num_it: int = 100,
    amp: bool = False,
):
    """Gridsearch the optimal learning rate for the training.
    Adapted from https://github.com/frgfm/Holocron/blob/master/holocron/trainer/core.py

    Args:
       freeze_until (str, optional): last layer to freeze
       start_lr (float, optional): initial learning rate
       end_lr (float, optional): final learning rate
       num_it (int, optional): number of iterations to perform
    """

    if num_it > len(train_loader):
        raise ValueError("the value of `num_it` needs to be lower than the number of available batches")

    model = model.train()
    # Update param groups & LR
    optimizer.defaults['lr'] = start_lr
    for pgroup in optimizer.param_groups:
        pgroup['lr'] = start_lr

    gamma = (end_lr / start_lr) ** (1 / (num_it - 1))
    scheduler = MultiplicativeLR(optimizer, lambda step: gamma)

    lr_recorder = [start_lr * gamma ** idx for idx in range(num_it)]
    loss_recorder = []

    if amp:
        scaler = torch.cuda.amp.GradScaler()

    for batch_idx, (images, targets) in enumerate(train_loader):
        targets = convert_to_abs_coords(targets, images.shape)
        if torch.cuda.is_available():
            images = images.cuda()
            targets = [{k: v.cuda() for k, v in t.items()} for t in targets]

        # Forward, Backward & update
        optimizer.zero_grad()
        if amp:
            with torch.cuda.amp.autocast():
                loss_dict = model(images, targets)
                train_loss = sum(v for v in loss_dict.values())
            scaler.scale(train_loss).backward()
            # Update the params
            scaler.step(optimizer)
            scaler.update()
        else:
            loss_dict = model(images, targets)
            train_loss = sum(v for v in loss_dict.values())
            train_loss.backward()
            optimizer.step()
        # Update LR
        scheduler.step()

        # Record
        if not torch.isfinite(train_loss):
            if batch_idx == 0:
                raise ValueError("loss value is NaN or inf.")
            else:
                break
        loss_recorder.append(train_loss.item())
        # Stop after the number of iterations
        if batch_idx + 1 == num_it:
            break

    return lr_recorder[:len(loss_recorder)], loss_recorder
>>>>>>> c32c1edc


def convert_to_abs_coords(targets, img_shape, use_aug=False, **kwargs):
    height, width = img_shape[-2:]
<<<<<<< HEAD
    for idx in range(len(targets)):
        targets[idx]['boxes'][:, 0::2] = (targets[idx]['boxes'][:, 0::2] * width).round()
        targets[idx]['boxes'][:, 1::2] = (targets[idx]['boxes'][:, 1::2] * height).round()
    if use_aug:
        images, targets = data_augmentations(targets, 2, **kwargs)
        return images, targets
    else:
        targets = [{
            "boxes": torch.from_numpy(t['boxes']).to(dtype=torch.float32),
            "labels": torch.tensor(t['labels']).to(dtype=torch.long)}
            for t in targets
        ]
        return targets


def fit_one_epoch(model, train_loader, optimizer, scheduler, mb, use_aug, ):
=======
    for idx, t in enumerate(targets):
        targets[idx]['boxes'][:, 0::2] = (t['boxes'][:, 0::2] * width).round()
        targets[idx]['boxes'][:, 1::2] = (t['boxes'][:, 1::2] * height).round()

    targets = [{
        "boxes": torch.from_numpy(t['boxes']).to(dtype=torch.float32),
        "labels": torch.tensor(t['labels']).to(dtype=torch.long)}
        for t in targets
    ]

    return targets


def fit_one_epoch(model, train_loader, optimizer, scheduler, mb, amp=False):
    if amp:
        scaler = torch.cuda.amp.GradScaler()

>>>>>>> c32c1edc
    model.train()
    train_iter = iter(train_loader)
    # Iterate over the batches of the dataset
    for images, targets in progress_bar(train_iter, parent=mb):
<<<<<<< HEAD
        optimizer.zero_grad()
        if use_aug:
            height, width = images.shape[-2:]
            kwargs = {"images": images, "height": height, "width": width, }
            images, targets = convert_to_abs_coords(targets, images.shape, use_aug=True, **kwargs)
        else:
            targets = convert_to_abs_coords(targets, images.shape)
=======

        targets = convert_to_abs_coords(targets, images.shape)
>>>>>>> c32c1edc
        if torch.cuda.is_available():
            images = images.cuda()
            targets = [{k: v.cuda() for k, v in t.items()} for t in targets]

<<<<<<< HEAD
        loss_dict = model(images, targets)
        loss = sum(v for v in loss_dict.values())
        loss.backward()
        optimizer.step()
=======
        optimizer.zero_grad()
        if amp:
            with torch.cuda.amp.autocast():
                loss_dict = model(images, targets)
                loss = sum(v for v in loss_dict.values())
            scaler.scale(loss).backward()
            # Update the params
            scaler.step(optimizer)
            scaler.update()
        else:
            loss_dict = model(images, targets)
            loss = sum(v for v in loss_dict.values())
            loss.backward()
            optimizer.step()

>>>>>>> c32c1edc
        mb.child.comment = f'Training loss: {loss.item()}'
    scheduler.step()


@torch.no_grad()
def evaluate(model, val_loader, metric, amp=False):
    model.eval()
    metric.reset()
    val_iter = iter(val_loader)
    for images, targets in val_iter:

        images, targets = next(val_iter)
        # batch_transforms
        targets = convert_to_abs_coords(targets, images.shape)
        if torch.cuda.is_available():
            images = images.cuda()

        if amp:
            with torch.cuda.amp.autocast():
                output = model(images)
        else:
            output = model(images)

        # Compute metric
        pred_labels = np.concatenate([o['labels'].cpu().numpy() for o in output])
        pred_boxes = np.concatenate([o['boxes'].cpu().numpy() for o in output])
        gt_boxes = np.concatenate([o['boxes'].cpu().numpy() for o in targets])
        gt_labels = np.concatenate([o['labels'].cpu().numpy() for o in targets])
        metric.update(gt_boxes, pred_boxes, gt_labels, pred_labels)

    return metric.summary()

<<<<<<< HEAD
def main(args):
    torch.backends.cudnn.benchmark = True
=======

def main(args):
    print(args)
>>>>>>> c32c1edc

    if not isinstance(args.workers, int):
        args.workers = min(16, mp.cpu_count())

<<<<<<< HEAD
    # Filter keys
    state_dict = {
        k: v for k, v in torchvision.models.detection.__dict__[args.arch](pretrained=True).state_dict().items()
        if not k.startswith('roi_heads.')
    }
    defaults = {"min_size": 800, "max_size": 1300,
                "box_fg_iou_thresh": 0.5,
                "box_bg_iou_thresh": 0.5,
                "box_detections_per_img": 150, "box_score_thresh": 0.15, "box_positive_fraction": 0.35,
                "box_nms_thresh": 0.2,
                "rpn_pre_nms_top_n_train": 2000, "rpn_pre_nms_top_n_test": 1000,
                "rpn_post_nms_top_n_train": 2000, "rpn_post_nms_top_n_test": 1000,
                "rpn_nms_thresh": 0.2,
                "rpn_batch_size_per_image": 250
                }
    kwargs = {**defaults}

    model = torchvision.models.detection.__dict__[args.arch](pretrained=False, num_classes=5, **kwargs)
    model.load_state_dict(state_dict, strict=False)
    model.roi_heads.box_roi_pool = MultiScaleRoIAlign(featmap_names=['0', '1', '2', '3'], output_size=(7, 7),
                                                      sampling_ratio=2)
    anchor_sizes = ((16), (64), (128), (264))
    aspect_ratios = ((0.5, 1.0, 2.0, 3.0,)) * len(anchor_sizes)
    model.rpn.anchor_generator.sizes = anchor_sizes
    model.rpn.anchor_generator.aspect_ratios = aspect_ratios
=======
    torch.backends.cudnn.benchmark = True

    st = time.time()
    val_set = DocArtefacts(
        train=False,
        download=True,
        sample_transforms=T.Resize((args.input_size, args.input_size)),
    )
    val_loader = DataLoader(
        val_set,
        batch_size=args.batch_size,
        drop_last=False,
        num_workers=args.workers,
        sampler=SequentialSampler(val_set),
        pin_memory=torch.cuda.is_available(),
        collate_fn=val_set.collate_fn,
    )
    print(f"Validation set loaded in {time.time() - st:.4}s ({len(val_set)} samples in "
          f"{len(val_loader)} batches)")

    # Load doctr model
    model = obj_detection.__dict__[args.arch](pretrained=args.pretrained, num_classes=5)

    # Resume weights
    if isinstance(args.resume, str):
        print(f"Resuming {args.resume}")
        checkpoint = torch.load(args.resume, map_location='cpu')
        model.load_state_dict(checkpoint)

>>>>>>> c32c1edc
    # GPU
    if isinstance(args.device, int):
        if not torch.cuda.is_available():
            raise AssertionError("PyTorch cannot access your GPU. Please investigate!")
        if args.device >= torch.cuda.device_count():
            raise ValueError("Invalid device index")
    # Silent default switch to GPU if available
    elif torch.cuda.is_available():
        args.device = 0
    else:
        logging.warning("No accessible GPU, target device set to CPU.")
    if torch.cuda.is_available():
        torch.cuda.set_device(args.device)
        model = model.cuda()
<<<<<<< HEAD
    optimizer = optim.SGD([p for p in model.parameters() if p.requires_grad],
                          lr=args.lr, weight_decay=args.weight_decay)
    scheduler = optim.lr_scheduler.StepLR(optimizer, step_size=5, gamma=0.1)
    train_set = DocArtefacts(train=True, download=True)
    val_set = DocArtefacts(train=False, download=True)
    train_loader = DataLoader(train_set, batch_size=args.batch_size, num_workers=args.workers,
                              sampler=RandomSampler(train_set), pin_memory=torch.cuda.is_available(),
                              collate_fn=train_set.collate_fn,
                              drop_last=True)
    val_loader = DataLoader(val_set, batch_size=args.batch_size, num_workers=args.workers,
                            sampler=SequentialSampler(val_set), pin_memory=torch.cuda.is_available(),
                            collate_fn=val_set.collate_fn,
                            drop_last=False)
=======
>>>>>>> c32c1edc

    # Metrics
    metric = DetectionMetric(iou_thresh=0.5)

    if args.test_only:
        print("Running evaluation")
<<<<<<< HEAD
        recall, precision, mean_iou = evaluate(model, val_loader, metric)
        print(f"Recall: {recall:.2%} | Precision: {precision:.2%} | IoU: {mean_iou:.2%}")
=======
        recall, precision, mean_iou = evaluate(model, val_loader, metric, amp=args.amp)
        print(f"Recall: {recall:.2%} | Precision: {precision:.2%} |IoU: {mean_iou:.2%}")
>>>>>>> c32c1edc
        return

    st = time.time()
    # Load both train and val data generators
    train_set = DocArtefacts(
        train=True,
        download=True,
        sample_transforms=T.Resize((args.input_size, args.input_size)),
    )

    train_loader = DataLoader(
        train_set,
        batch_size=args.batch_size,
        drop_last=True,
        num_workers=args.workers,
        sampler=RandomSampler(train_set),
        pin_memory=torch.cuda.is_available(),
        collate_fn=train_set.collate_fn,
    )
    print(f"Train set loaded in {time.time() - st:.4}s ({len(train_set)} samples in "
          f"{len(train_loader)} batches)")

    if args.show_samples:
        images, targets = next(iter(train_loader))
        targets = convert_to_abs_coords(targets, images.shape)
        plot_samples(images, targets, train_set.CLASSES)
        return

    # Backbone freezing
    if args.freeze_backbone:
        for p in model.backbone.parameters():
            p.reguires_grad_(False)

    # Optimizer
    optimizer = optim.SGD([p for p in model.parameters() if p.requires_grad],
                          lr=args.lr, weight_decay=args.weight_decay)
    # LR Finder
    if args.find_lr:
        lrs, losses = record_lr(model, train_loader, optimizer, amp=args.amp)
        plot_recorder(lrs, losses)
        return
    # Scheduler
    scheduler = StepLR(optimizer, step_size=8, gamma=0.7)

    # Training monitoring
    current_time = datetime.datetime.now().strftime("%Y%m%d-%H%M%S")
    exp_name = f"{args.arch}_{current_time}" if args.name is None else args.name

    # W&B
    if args.wb:
        run = wandb.init(
            name=exp_name,
            project="object-detection",
            config={
                "learning_rate": args.lr,
                "epochs": args.epochs,
                "weight_decay": args.weight_decay,
                "batch_size": args.batch_size,
                "architecture": args.arch,
                "input_size": args.input_size,
                "optimizer": "sgd",
                "framework": "pytorch",
                "scheduler": "step",
                "pretrained": args.pretrained,
                "amp": args.amp,
            }
        )

    mb = master_bar(range(args.epochs))
    max_score = 0.

    for epoch in mb:
<<<<<<< HEAD
        fit_one_epoch(model, train_loader, optimizer, scheduler, mb, use_aug=args.use_augmentations)
        recall, precision, mean_iou = evaluate(model, val_loader, metric)
=======
        fit_one_epoch(model, train_loader, optimizer, scheduler, mb, amp=args.amp)
        # Validation loop at the end of each epoch
        recall, precision, mean_iou = evaluate(model, val_loader, metric, amp=args.amp)
>>>>>>> c32c1edc
        f1_score = 2 * precision * recall / (precision + recall) if (precision + recall) > 0 else 0.

        if f1_score > max_score:
            print(f"Validation metric increased {max_score:.6} --> {f1_score:.6}: saving state...")
            torch.save(model.state_dict(), f"./{exp_name}.pt")
            max_score = f1_score
        log_msg = f"Epoch {epoch + 1}/{args.epochs} - "
        if any(val is None for val in (recall, precision, mean_iou)):
            log_msg += "Undefined metric value, caused by empty GTs or predictions"
        else:
            log_msg += f"Recall: {recall:.2%} | Precision: {precision:.2%} | Mean IoU: {mean_iou:.2%}"
        mb.write(log_msg)
        # W&B
        if args.wb:
            wandb.log({
                'recall': recall,
                'precision': precision,
                'mean_iou': mean_iou,
            })

    if args.wb:
        run.finish()


def parse_args():
    import argparse
    parser = argparse.ArgumentParser(description='DocTR training script for object detection (PyTorch)',
                                     formatter_class=argparse.ArgumentDefaultsHelpFormatter)
    parser.add_argument('arch', type=str, help='text-detection model to train')
    parser.add_argument('--name', type=str, default=None, help='Name of your training experiment')
    parser.add_argument('--epochs', type=int, default=20, help='number of epochs to train the model on')
    parser.add_argument('-b', '--batch_size', type=int, default=2, help='batch size for training')
    parser.add_argument('--device', default=None, type=int, help='device')
<<<<<<< HEAD
    parser.add_argument('--use_augmentations', default=True, type=bool, help='augmentations')
    parser.add_argument('--input_size', type=int, default=1024, help='model input size, H = W')
    parser.add_argument('--lr', type=float, default=0.01, help='learning rate for the optimizer (SGD)')
=======
    parser.add_argument('--input_size', type=int, default=1024, help='model input size, H = W')
    parser.add_argument('--lr', type=float, default=0.001, help='learning rate for the optimizer (SGD)')
>>>>>>> c32c1edc
    parser.add_argument('--wd', '--weight-decay', default=0, type=float, help='weight decay', dest='weight_decay')
    parser.add_argument('-j', '--workers', type=int, default=None, help='number of workers used for dataloading')
    parser.add_argument('--resume', type=str, default=None, help='Path to your checkpoint')
    parser.add_argument("--test-only", dest='test_only', action='store_true', help="Run the validation loop")
    parser.add_argument('--show-samples', dest='show_samples', action='store_true',
                        help='Display unormalized training samples')
    parser.add_argument('--freeze-backbone', dest='freeze_backbone', action='store_true',
                        help='freeze model backbone for fine-tuning')
    parser.add_argument('--wb', dest='wb', action='store_true',
                        help='Log to Weights & Biases')
    parser.add_argument('--pretrained', dest='pretrained', action='store_true',
                        help='Load pretrained parameters before starting the training')
    parser.add_argument("--amp", dest="amp", help="Use Automatic Mixed Precision", action="store_true")
    parser.add_argument('--find-lr', action='store_true', help='Gridsearch the optimal LR')
    args = parser.parse_args()
    return args


if __name__ == "__main__":
    args = parse_args()
    main(args)<|MERGE_RESOLUTION|>--- conflicted
+++ resolved
@@ -9,12 +9,8 @@
 
 import datetime
 import multiprocessing as mp
-<<<<<<< HEAD
 import logging
-=======
 import time
->>>>>>> c32c1edc
-
 import numpy as np
 import torch
 import torch.optim as optim
@@ -27,9 +23,7 @@
 from doctr.datasets import DocArtefacts
 from doctr.models import obj_detection
 from doctr.utils import DetectionMetric
-<<<<<<< HEAD
 from references.obj_detection.utils import data_augmentations
-=======
 from utils import plot_recorder, plot_samples
 
 
@@ -106,12 +100,10 @@
             break
 
     return lr_recorder[:len(loss_recorder)], loss_recorder
->>>>>>> c32c1edc
 
 
 def convert_to_abs_coords(targets, img_shape, use_aug=False, **kwargs):
     height, width = img_shape[-2:]
-<<<<<<< HEAD
     for idx in range(len(targets)):
         targets[idx]['boxes'][:, 0::2] = (targets[idx]['boxes'][:, 0::2] * width).round()
         targets[idx]['boxes'][:, 1::2] = (targets[idx]['boxes'][:, 1::2] * height).round()
@@ -127,52 +119,22 @@
         return targets
 
 
-def fit_one_epoch(model, train_loader, optimizer, scheduler, mb, use_aug, ):
-=======
-    for idx, t in enumerate(targets):
-        targets[idx]['boxes'][:, 0::2] = (t['boxes'][:, 0::2] * width).round()
-        targets[idx]['boxes'][:, 1::2] = (t['boxes'][:, 1::2] * height).round()
-
-    targets = [{
-        "boxes": torch.from_numpy(t['boxes']).to(dtype=torch.float32),
-        "labels": torch.tensor(t['labels']).to(dtype=torch.long)}
-        for t in targets
-    ]
-
-    return targets
-
-
-def fit_one_epoch(model, train_loader, optimizer, scheduler, mb, amp=False):
+def fit_one_epoch(model, train_loader, optimizer, scheduler, mb, amp, use_aug, ):
     if amp:
         scaler = torch.cuda.amp.GradScaler()
-
->>>>>>> c32c1edc
     model.train()
     train_iter = iter(train_loader)
     # Iterate over the batches of the dataset
     for images, targets in progress_bar(train_iter, parent=mb):
-<<<<<<< HEAD
-        optimizer.zero_grad()
         if use_aug:
             height, width = images.shape[-2:]
             kwargs = {"images": images, "height": height, "width": width, }
             images, targets = convert_to_abs_coords(targets, images.shape, use_aug=True, **kwargs)
         else:
             targets = convert_to_abs_coords(targets, images.shape)
-=======
-
-        targets = convert_to_abs_coords(targets, images.shape)
->>>>>>> c32c1edc
         if torch.cuda.is_available():
             images = images.cuda()
             targets = [{k: v.cuda() for k, v in t.items()} for t in targets]
-
-<<<<<<< HEAD
-        loss_dict = model(images, targets)
-        loss = sum(v for v in loss_dict.values())
-        loss.backward()
-        optimizer.step()
-=======
         optimizer.zero_grad()
         if amp:
             with torch.cuda.amp.autocast():
@@ -187,8 +149,6 @@
             loss = sum(v for v in loss_dict.values())
             loss.backward()
             optimizer.step()
-
->>>>>>> c32c1edc
         mb.child.comment = f'Training loss: {loss.item()}'
     scheduler.step()
 
@@ -221,45 +181,13 @@
 
     return metric.summary()
 
-<<<<<<< HEAD
-def main(args):
-    torch.backends.cudnn.benchmark = True
-=======
 
 def main(args):
     print(args)
->>>>>>> c32c1edc
 
     if not isinstance(args.workers, int):
         args.workers = min(16, mp.cpu_count())
 
-<<<<<<< HEAD
-    # Filter keys
-    state_dict = {
-        k: v for k, v in torchvision.models.detection.__dict__[args.arch](pretrained=True).state_dict().items()
-        if not k.startswith('roi_heads.')
-    }
-    defaults = {"min_size": 800, "max_size": 1300,
-                "box_fg_iou_thresh": 0.5,
-                "box_bg_iou_thresh": 0.5,
-                "box_detections_per_img": 150, "box_score_thresh": 0.15, "box_positive_fraction": 0.35,
-                "box_nms_thresh": 0.2,
-                "rpn_pre_nms_top_n_train": 2000, "rpn_pre_nms_top_n_test": 1000,
-                "rpn_post_nms_top_n_train": 2000, "rpn_post_nms_top_n_test": 1000,
-                "rpn_nms_thresh": 0.2,
-                "rpn_batch_size_per_image": 250
-                }
-    kwargs = {**defaults}
-
-    model = torchvision.models.detection.__dict__[args.arch](pretrained=False, num_classes=5, **kwargs)
-    model.load_state_dict(state_dict, strict=False)
-    model.roi_heads.box_roi_pool = MultiScaleRoIAlign(featmap_names=['0', '1', '2', '3'], output_size=(7, 7),
-                                                      sampling_ratio=2)
-    anchor_sizes = ((16), (64), (128), (264))
-    aspect_ratios = ((0.5, 1.0, 2.0, 3.0,)) * len(anchor_sizes)
-    model.rpn.anchor_generator.sizes = anchor_sizes
-    model.rpn.anchor_generator.aspect_ratios = aspect_ratios
-=======
     torch.backends.cudnn.benchmark = True
 
     st = time.time()
@@ -289,7 +217,6 @@
         checkpoint = torch.load(args.resume, map_location='cpu')
         model.load_state_dict(checkpoint)
 
->>>>>>> c32c1edc
     # GPU
     if isinstance(args.device, int):
         if not torch.cuda.is_available():
@@ -304,39 +231,18 @@
     if torch.cuda.is_available():
         torch.cuda.set_device(args.device)
         model = model.cuda()
-<<<<<<< HEAD
-    optimizer = optim.SGD([p for p in model.parameters() if p.requires_grad],
-                          lr=args.lr, weight_decay=args.weight_decay)
-    scheduler = optim.lr_scheduler.StepLR(optimizer, step_size=5, gamma=0.1)
-    train_set = DocArtefacts(train=True, download=True)
-    val_set = DocArtefacts(train=False, download=True)
-    train_loader = DataLoader(train_set, batch_size=args.batch_size, num_workers=args.workers,
-                              sampler=RandomSampler(train_set), pin_memory=torch.cuda.is_available(),
-                              collate_fn=train_set.collate_fn,
-                              drop_last=True)
-    val_loader = DataLoader(val_set, batch_size=args.batch_size, num_workers=args.workers,
-                            sampler=SequentialSampler(val_set), pin_memory=torch.cuda.is_available(),
-                            collate_fn=val_set.collate_fn,
-                            drop_last=False)
-=======
->>>>>>> c32c1edc
 
     # Metrics
     metric = DetectionMetric(iou_thresh=0.5)
 
     if args.test_only:
         print("Running evaluation")
-<<<<<<< HEAD
-        recall, precision, mean_iou = evaluate(model, val_loader, metric)
-        print(f"Recall: {recall:.2%} | Precision: {precision:.2%} | IoU: {mean_iou:.2%}")
-=======
         recall, precision, mean_iou = evaluate(model, val_loader, metric, amp=args.amp)
         print(f"Recall: {recall:.2%} | Precision: {precision:.2%} |IoU: {mean_iou:.2%}")
->>>>>>> c32c1edc
         return
 
     st = time.time()
-    # Load both train and val data generators
+
     train_set = DocArtefacts(
         train=True,
         download=True,
@@ -403,16 +309,10 @@
 
     mb = master_bar(range(args.epochs))
     max_score = 0.
-
     for epoch in mb:
-<<<<<<< HEAD
-        fit_one_epoch(model, train_loader, optimizer, scheduler, mb, use_aug=args.use_augmentations)
-        recall, precision, mean_iou = evaluate(model, val_loader, metric)
-=======
-        fit_one_epoch(model, train_loader, optimizer, scheduler, mb, amp=args.amp)
+        fit_one_epoch(model, train_loader, optimizer, scheduler, mb, amp=args.amp, use_aug=args.use_augmentations)
         # Validation loop at the end of each epoch
         recall, precision, mean_iou = evaluate(model, val_loader, metric, amp=args.amp)
->>>>>>> c32c1edc
         f1_score = 2 * precision * recall / (precision + recall) if (precision + recall) > 0 else 0.
 
         if f1_score > max_score:
@@ -446,14 +346,9 @@
     parser.add_argument('--epochs', type=int, default=20, help='number of epochs to train the model on')
     parser.add_argument('-b', '--batch_size', type=int, default=2, help='batch size for training')
     parser.add_argument('--device', default=None, type=int, help='device')
-<<<<<<< HEAD
-    parser.add_argument('--use_augmentations', default=True, type=bool, help='augmentations')
-    parser.add_argument('--input_size', type=int, default=1024, help='model input size, H = W')
-    parser.add_argument('--lr', type=float, default=0.01, help='learning rate for the optimizer (SGD)')
-=======
+    parser.add_argument('--use_augmentations', default=True, help='augmentations')
     parser.add_argument('--input_size', type=int, default=1024, help='model input size, H = W')
     parser.add_argument('--lr', type=float, default=0.001, help='learning rate for the optimizer (SGD)')
->>>>>>> c32c1edc
     parser.add_argument('--wd', '--weight-decay', default=0, type=float, help='weight decay', dest='weight_decay')
     parser.add_argument('-j', '--workers', type=int, default=None, help='number of workers used for dataloading')
     parser.add_argument('--resume', type=str, default=None, help='Path to your checkpoint')
