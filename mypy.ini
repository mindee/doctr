--- conflicted
+++ resolved
@@ -56,10 +56,10 @@
 
 ignore_missing_imports = True
 
-<<<<<<< HEAD
 [mypy-PIL.*]
-=======
+
+ignore_missing_imports = True
+
 [mypy-tqdm.*]
->>>>>>> 7f4ec240
 
 ignore_missing_imports = True