--- conflicted
+++ resolved
@@ -1,13 +1,10 @@
 import pytest
 from io import BytesIO
-<<<<<<< HEAD
 
 from doctr import models
 
 import tensorflow as tf
 import numpy as np
-=======
->>>>>>> 5e9df6ee
 import sys
 import math
 import requests
@@ -59,32 +56,6 @@
     assert sys.getsizeof(test_convert_to_fp16) > sys.getsizeof(test_quantize_model)
 
 
-<<<<<<< HEAD
-def test_preprocess_documents(mock_pdf, num_docs=10, batch_size=3):  # noqa: F811
-    docs = documents.reader.read_documents(
-        filepaths=[mock_pdf for _ in range(num_docs)])
-    preprocessor = Preprocessor(out_size=(600, 600), normalization=True, mode='symmetric', batch_size=batch_size)
-    batched_docs, docs_indexes, pages_indexes = preprocessor(docs)
-    assert len(docs_indexes) == len(pages_indexes)
-    assert docs_indexes[-1] + 1 == num_docs
-    if num_docs > batch_size:
-        assert all(len(batch) == batch_size for batches in batched_docs[:-1] for batch in batches)
-
-
-@pytest.fixture(scope="module")
-def mock_db_output():
-    output_batch = tf.random.uniform(shape=[10, 600, 600, 1], minval=0, maxval=1)
-    output = [output_batch for _ in range(3)]
-    return output
-
-
-def test_dbpostprocessor(mock_db_output):
-    postprocessor = DBPostprocessor()
-    bounding_boxes = postprocessor(mock_db_output)
-    assert isinstance(bounding_boxes, list)
-    assert len(bounding_boxes) == 3
-    assert np.shape(bounding_boxes[0][0])[-1] == 5
-=======
 def test_preprocess_documents(mock_pdf):  # noqa: F811
     num_docs = 3
     batch_size = 4
@@ -103,4 +74,18 @@
     assert all(batch.dtype == np.float32 for batch in batched_docs)
     # Image size
     assert all(batch.shape[1:] == (600, 600, 3) for batch in batched_docs)
->>>>>>> 5e9df6ee
+
+
+@pytest.fixture(scope="module")
+def mock_db_output():
+    output_batch = tf.random.uniform(shape=[10, 600, 600, 1], minval=0, maxval=1)
+    output = [output_batch for _ in range(3)]
+    return output
+
+
+def test_dbpostprocessor(mock_db_output):
+    postprocessor = DBPostprocessor()
+    bounding_boxes = postprocessor(mock_db_output)
+    assert isinstance(bounding_boxes, list)
+    assert len(bounding_boxes) == 3
+    assert np.shape(bounding_boxes[0][0])[-1] == 5
