--- conflicted
+++ resolved
@@ -269,21 +269,6 @@
     # Document
     assert all(isinstance(doc, Document) for doc in out)
     # The input PDF has 8 pages
-<<<<<<< HEAD
-    assert all(len(doc) == 8 for doc in out)
-    # Structure of page
-    assert all(isinstance(page, list) for doc in out for page in doc)
-    assert all(isinstance(elt, dict) for doc in out for page in doc for elt in page)
-
-
-def test_resnet31():
-    resnet_model = models.Resnet31(input_size=(32, 128, 3))
-    resnet_input = tf.random.uniform(shape=[8, 32, 128, 3], minval=0, maxval=1)
-    resnet_out = resnet_model(inputs=resnet_input)
-    assert isinstance(resnet_out, tf.Tensor)
-    assert isinstance(resnet_model, tf.keras.Model)
-    assert resnet_out.numpy().shape == (8, 4, 32)
-=======
     assert all(len(doc.pages) == 8 for doc in out)
 
 
@@ -337,4 +322,11 @@
         assert os.path.exists(cache_dir.join('models').join("tmp_checkpoint-4a98e492.zip"))
     except Exception as e:
         warnings.warn(e)
->>>>>>> 18549899
+
+def test_resnet31():
+    resnet_model = models.Resnet31(input_size=(32, 128, 3))
+    resnet_input = tf.random.uniform(shape=[8, 32, 128, 3], minval=0, maxval=1)
+    resnet_out = resnet_model(inputs=resnet_input)
+    assert isinstance(resnet_out, tf.Tensor)
+    assert isinstance(resnet_model, tf.keras.Model)
+    assert resnet_out.numpy().shape == (8, 4, 32)