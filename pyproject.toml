[build-system]
requires = ["setuptools", "wheel"]
build-backend = "setuptools.build_meta"

[project]
name = "python-doctr"
description = "Document Text Recognition (docTR): deep Learning for high-performance OCR on documents."
authors = [{name = "Mindee", email = "contact@mindee.com"}]
maintainers = [
    {name = "François-Guillaume Fernandez"},
    {name = "Charles Gaillard"},
]
readme = "README.md"
requires-python = ">=3.6.0,<4"
license = {file = "LICENSE"}
keywords=["OCR", "deep learning", "computer vision", "tensorflow", "pytorch", "text detection", "text recognition"]
classifiers=[
        "Development Status :: 4 - Beta",
        "Intended Audience :: Developers",
        "Intended Audience :: Education",
        "Intended Audience :: Science/Research",
        "License :: OSI Approved :: Apache Software License",
        "Natural Language :: English",
        "Operating System :: OS Independent",
        "Programming Language :: Python :: 3",
        "Programming Language :: Python :: 3.6",
        "Programming Language :: Python :: 3.7",
        "Programming Language :: Python :: 3.8",
        "Topic :: Scientific/Engineering :: Artificial Intelligence",
]
dynamic = ["version"]
dependencies = [
    "importlib_metadata",
    # For proper typing, mypy needs numpy>=1.20.0 (cf. https://github.com/numpy/numpy/pull/16515)
    # Additional typing support is brought by numpy>=1.22.4, but core build sticks to >=1.16.0
    "numpy>=1.16.0,<2.0.0",
    "scipy>=1.4.0,<2.0.0",
    "h5py>=3.1.0,<4.0.0",
    "opencv-python>=4.5.0,<5.0.0",
<<<<<<< HEAD
    #"pypdfium2>=2.1.0,<3.0.0",  # cf. https://github.com/mindee/doctr/issues/947
=======
    "pypdfium2>=2.1.0,<3.0.0",  # cf. https://github.com/mindee/doctr/issues/947
>>>>>>> 1cc073dd
    "pyclipper>=1.2.0,<2.0.0",
    "shapely>=1.6.0,<2.0.0",
    "langdetect>=1.0.9,<2.0.0",
    "matplotlib>=3.1.0",
    "weasyprint>=52.2",
    "Pillow>=8.3.2",  # cf. https://github.com/advisories/GHSA-98vv-pw6r-q6q4
    "defusedxml>=0.7.0",
    "mplcursors>=0.3",
    "unidecode>=1.0.0",
    "tqdm>=4.30.0",
    "rapidfuzz>=1.6.0",
    "huggingface-hub>=0.4.0",
]

[project.optional-dependencies]
tf = [
    "tensorflow>=2.9.0,<3.0.0",  # cf. https://github.com/mindee/doctr/issues/454
    "tensorflow-addons>=0.17.1",
    "tf2onnx>=1.9.2",
]
torch = [
    "torch>=1.8.0",
    "torchvision>=0.9.0",
<<<<<<< HEAD
    "onnxruntime-gpu>=1.12.1",
    "openvino==2022.2.0.dev20220829",
=======
>>>>>>> 1cc073dd
]
testing = [
    "pytest>=5.3.2",
    "coverage[toml]>=4.5.4",
    "hdf5storage>=0.1.18",
    "onnxruntime>=1.11.0",
    "requests>=2.20.0",
]
quality = [
    "flake8>=3.9.0",
    "isort>=5.7.0",
    "black>=22.1,<23.0",
    "mypy>=0.812",
    "pydocstyle[toml]>=6.1.1",
]
docs = [
    "sphinx>=3.0.0,!=3.5.0",
    "sphinxemoji>=0.1.8",
    "sphinx-copybutton>=0.3.1",
    "docutils<0.18",
    "recommonmark>=0.7.1",
    "sphinx-markdown-tables>=0.0.15",
    "sphinx-tabs>=3.3.0",
    "furo>=2022.3.4",
]
dev = [
    # Tensorflow
    "tensorflow>=2.9.0,<3.0.0",  # cf. https://github.com/mindee/doctr/issues/454
    "tensorflow-addons>=0.17.1",
    "tf2onnx>=1.9.2",
    # PyTorch
    "torch>=1.8.0",
    "torchvision>=0.9.0",
    # Testing
    "pytest>=5.3.2",
    "coverage[toml]>=4.5.4",
    "hdf5storage>=0.1.18",
    "onnxruntime>=1.11.0",
    "requests>=2.20.0",
    # Quality
    "flake8>=3.9.0",
    "isort>=5.7.0",
    "black>=22.1,<23.0",
    "mypy>=0.812",
    "pydocstyle[toml]>=6.1.1",
    # Docs
    "sphinx>=3.0.0,!=3.5.0",
    "sphinxemoji>=0.1.8",
    "sphinx-copybutton>=0.3.1",
    "docutils<0.18",
    "recommonmark>=0.7.1",
    "sphinx-markdown-tables>=0.0.15",
    "sphinx-tabs>=3.3.0",
    "furo>=2022.3.4",
]

[project.urls]
documentation = "https://mindee.github.io/doctr"
repository = "https://github.com/mindee/doctr"
tracker = "https://github.com/mindee/doctr/issues"
changelog = "https://github.com/mindee/doctr/latest/changelog.html"

[tool.setuptools]
zip-safe = true

[tool.setuptools.packages.find]
exclude = ["api*", "demo*", "docs*", "notebooks*", "references*", "scripts*", "tests*"]

[tool.mypy]
files = "doctr/"
show_error_codes = true
pretty = true
warn_unused_ignores = true
warn_redundant_casts = true
no_implicit_optional = true
check_untyped_defs = true
implicit_reexport = false

[[tool.mypy.overrides]]
module = [
	"tensorflow.*",
	"torchvision.*",
	"PIL.*",
	"tqdm.*",
	"scipy.*",
	"cv2.*",
	"h5py.*",
	"matplotlib.*",
	"tensorflow_addons.*",
	"pyclipper.*",
	"shapely.*",
	"tf2onnx.*",
	"mplcursors.*",
	"defusedxml.*",
	"weasyprint.*",
	"huggingface_hub.*",
	"pypdfium2.*",
	"rapidfuzz.*",
	"langdetect.*",
]
ignore_missing_imports = true

[tool.isort]
profile = "black"
line_length = 120
src_paths = ["doctr", "tests", "scripts", "references", "demo", "docs", "api"]
skip_glob = "**/__init__.py"
known_third_party = ["tensorflow", "torch", "torchvision", "wandb", "fastprogress"]

[tool.pydocstyle]
select = "D300,D301,D417"
match = ".*\\.py"

[tool.coverage.run]
source = ["doctr"]

[tool.black]
line-length = 120
target-version = ['py38']<|MERGE_RESOLUTION|>--- conflicted
+++ resolved
@@ -37,11 +37,6 @@
     "scipy>=1.4.0,<2.0.0",
     "h5py>=3.1.0,<4.0.0",
     "opencv-python>=4.5.0,<5.0.0",
-<<<<<<< HEAD
-    #"pypdfium2>=2.1.0,<3.0.0",  # cf. https://github.com/mindee/doctr/issues/947
-=======
-    "pypdfium2>=2.1.0,<3.0.0",  # cf. https://github.com/mindee/doctr/issues/947
->>>>>>> 1cc073dd
     "pyclipper>=1.2.0,<2.0.0",
     "shapely>=1.6.0,<2.0.0",
     "langdetect>=1.0.9,<2.0.0",
@@ -65,11 +60,8 @@
 torch = [
     "torch>=1.8.0",
     "torchvision>=0.9.0",
-<<<<<<< HEAD
     "onnxruntime-gpu>=1.12.1",
     "openvino==2022.2.0.dev20220829",
-=======
->>>>>>> 1cc073dd
 ]
 testing = [
     "pytest>=5.3.2",
@@ -166,7 +158,6 @@
 	"defusedxml.*",
 	"weasyprint.*",
 	"huggingface_hub.*",
-	"pypdfium2.*",
 	"rapidfuzz.*",
 	"langdetect.*",
 ]
