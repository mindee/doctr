--- conflicted
+++ resolved
@@ -50,10 +50,7 @@
 * MASTER from `"MASTER: Multi-Aspect Non-local Network for Scene Text Recognition" <https://arxiv.org/pdf/1910.02562.pdf>`_
 * ViTSTR from `"Vision Transformer for Fast and Efficient Scene Text Recognition" <https://arxiv.org/pdf/2105.08582.pdf>`_
 * PARSeq from `"Scene Text Recognition with Permuted Autoregressive Sequence Models" <https://arxiv.org/pdf/2207.06966>`_
-<<<<<<< HEAD
-=======
 
->>>>>>> 66f56c69
 
 Supported datasets
 ^^^^^^^^^^^^^^^^^^
