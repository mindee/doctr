--- conflicted
+++ resolved
@@ -10,70 +10,6 @@
 from doctr.utils import geometry
 
 
-<<<<<<< HEAD
-# def test_extract_crops(mock_pdf):  # noqa: F811
-#     doc_img = DocumentFile.from_pdf(mock_pdf)[0]
-#     num_crops = 2
-#     rel_boxes = np.array([[idx / num_crops, idx / num_crops, (idx + 1) / num_crops, (idx + 1) / num_crops]
-#                           for idx in range(num_crops)], dtype=np.float32)
-#     abs_boxes = np.array([[int(idx * doc_img.shape[1] / num_crops),
-#                            int(idx * doc_img.shape[0]) / num_crops,
-#                            int((idx + 1) * doc_img.shape[1] / num_crops),
-#                            int((idx + 1) * doc_img.shape[0] / num_crops)]
-#                           for idx in range(num_crops)], dtype=np.float32)
-
-#     with pytest.raises(AssertionError):
-#         extract_crops(doc_img, np.zeros((1, 5)))
-
-#     for boxes in (rel_boxes, abs_boxes):
-#         croped_imgs = extract_crops(doc_img, boxes)
-#         # Number of crops
-#         assert len(croped_imgs) == num_crops
-#         # Data type and shape
-#         assert all(isinstance(crop, np.ndarray) for crop in croped_imgs)
-#         assert all(crop.ndim == 3 for crop in croped_imgs)
-
-#     # Identity
-#     assert np.all(doc_img == extract_crops(doc_img, np.array([[0, 0, 1, 1]], dtype=np.float32), channels_last=True)[0])
-#     torch_img = np.transpose(doc_img, axes=(-1, 0, 1))
-#     assert np.all(torch_img == np.transpose(
-#         extract_crops(doc_img, np.array([[0, 0, 1, 1]], dtype=np.float32), channels_last=False)[0],
-#         axes=(-1, 0, 1)
-#     ))
-
-#     # No box
-#     assert extract_crops(doc_img, np.zeros((0, 4))) == []
-
-
-# def test_extract_rcrops(mock_pdf):  # noqa: F811
-#     doc_img = DocumentFile.from_pdf(mock_pdf)[0]
-#     num_crops = 2
-#     rel_boxes = np.array([[[idx / num_crops, idx / num_crops],
-#                            [idx / num_crops + .1, idx / num_crops],
-#                            [idx / num_crops + .1, idx / num_crops + .1],
-#                            [idx / num_crops, idx / num_crops]]
-#                           for idx in range(num_crops)], dtype=np.float32)
-#     abs_boxes = deepcopy(rel_boxes)
-#     abs_boxes[:, :, 0] *= doc_img.shape[1]
-#     abs_boxes[:, :, 1] *= doc_img.shape[0]
-#     abs_boxes = abs_boxes.astype(np.int)
-
-#     with pytest.raises(AssertionError):
-#         extract_rcrops(doc_img, np.zeros((1, 8)))
-#     for boxes in (rel_boxes, abs_boxes):
-#         croped_imgs = extract_rcrops(doc_img, boxes)
-#         # Number of crops
-#         assert len(croped_imgs) == num_crops
-#         # Data type and shape
-#         assert all(isinstance(crop, np.ndarray) for crop in croped_imgs)
-#         assert all(crop.ndim == 3 for crop in croped_imgs)
-
-#     # No box
-#     assert extract_rcrops(doc_img, np.zeros((0, 4, 2))) == []
-
-
-=======
->>>>>>> f0337d17
 @pytest.fixture(scope="function")
 def mock_image(tmpdir_factory):
     url = 'https://github.com/mindee/doctr/releases/download/v0.2.1/bitmap30.png'
