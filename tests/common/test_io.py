--- conflicted
+++ resolved
@@ -18,15 +18,9 @@
 #     doc = io.read_pdf(mock_pdf)
 #     _check_doc_content(doc, 2)
 
-<<<<<<< HEAD
 #     with open(mock_pdf, 'rb') as f:
 #         doc = io.read_pdf(f.read())
 #     _check_doc_content(doc, 2)
-=======
-    with open(mock_pdf, "rb") as f:
-        doc = io.read_pdf(f.read())
-    _check_doc_content(doc, 2)
->>>>>>> 1cc073dd
 
 #     # Wrong input type
 #     with pytest.raises(TypeError):
