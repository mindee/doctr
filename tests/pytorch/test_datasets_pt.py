from copy import deepcopy

import numpy as np
import pytest
import torch
from torch.utils.data import DataLoader, RandomSampler

from doctr import datasets
from doctr.transforms import Resize


def test_visiondataset():
    url = 'https://data.deepai.org/mnist.zip'
    with pytest.raises(ValueError):
        datasets.datasets.VisionDataset(url, download=False)

    dataset = datasets.datasets.VisionDataset(url, download=True, extract_archive=True)
    assert len(dataset) == 0
    assert repr(dataset) == 'VisionDataset()'


@pytest.mark.parametrize(
    "dataset_name, train, input_size, size, rotate",
    [
        ['FUNSD', True, [512, 512], 149, False],
        ['FUNSD', False, [512, 512], 50, True],
        ['SROIE', True, [512, 512], 626, False],
        ['SROIE', False, [512, 512], 360, False],
        ['CORD', True, [512, 512], 800, True],
        ['CORD', False, [512, 512], 100, False],
<<<<<<< HEAD
        ['DocArtefacts', True, [512, 512], 2700, False],
        ['DocArtefacts', False, [512, 512], 300, True],
=======
        ['DocArtefacts', None, [512, 512], 3000, False],
        ['DocArtefacts', None, [512, 512], 3000, True],
        ['IIIT5K', True, [32, 128], 2000, True],
        ['IIIT5K', False, [32, 128], 3000, False],
>>>>>>> ab260734
    ],
)
def test_dataset(dataset_name, train, input_size, size, rotate):

    ds = datasets.__dict__[dataset_name](
        train=train, download=True, sample_transforms=Resize(input_size), rotated_bbox=rotate,
    )

    assert len(ds) == size
    assert repr(ds) == (f"{dataset_name}()" if train is None else f"{dataset_name}(train={train})")
    img, target = ds[0]
    assert isinstance(img, torch.Tensor)
    assert img.shape == (3, *input_size)
    assert img.dtype == torch.float32
    assert isinstance(target, dict)

    loader = DataLoader(
        ds, batch_size=2, drop_last=True, sampler=RandomSampler(ds), num_workers=0, pin_memory=True,
        collate_fn=ds.collate_fn)

    images, targets = next(iter(loader))
    assert isinstance(images, torch.Tensor) and images.shape == (2, 3, *input_size)
    assert isinstance(targets, list) and all(isinstance(elt, dict) for elt in targets)

    # FP16 checks
    ds = datasets.__dict__[dataset_name](train=train, download=True, fp16=True)
    img, target = ds[0]
    assert img.dtype == torch.float16


def test_detection_dataset(mock_image_folder, mock_detection_label):

    input_size = (1024, 1024)

    ds = datasets.DetectionDataset(
        img_folder=mock_image_folder,
        label_path=mock_detection_label,
        sample_transforms=Resize(input_size),
    )

    assert len(ds) == 5
    img, target = ds[0]
    assert isinstance(img, torch.Tensor)
    assert img.dtype == torch.float32
    assert img.shape[-2:] == input_size
    # Bounding boxes
    assert isinstance(target, np.ndarray) and target.dtype == np.float32
    assert np.all(np.logical_and(target[:, :4] >= 0, target[:, :4] <= 1))
    assert target.shape[1] == 4

    loader = DataLoader(ds, batch_size=2, collate_fn=ds.collate_fn)
    images, targets = next(iter(loader))
    assert isinstance(images, torch.Tensor) and images.shape == (2, 3, *input_size)
    assert isinstance(targets, list) and all(isinstance(elt, np.ndarray) for elt in targets)

    # Rotated DS
    rotated_ds = datasets.DetectionDataset(
        img_folder=mock_image_folder,
        label_path=mock_detection_label,
        sample_transforms=Resize(input_size),
        rotated_bbox=True
    )
    _, r_target = rotated_ds[0]
    assert r_target.shape[1] == 5

    # FP16
    ds = datasets.DetectionDataset(img_folder=mock_image_folder, label_path=mock_detection_label, fp16=True)
    img, target = ds[0]
    assert img.dtype == torch.float16
    # Bounding boxes
    assert target.dtype == np.float16


def test_recognition_dataset(mock_image_folder, mock_recognition_label):
    input_size = (32, 128)
    ds = datasets.RecognitionDataset(
        img_folder=mock_image_folder,
        labels_path=mock_recognition_label,
        sample_transforms=Resize(input_size, preserve_aspect_ratio=True),
    )
    assert len(ds) == 5
    image, label = ds[0]
    assert isinstance(image, torch.Tensor)
    assert image.shape[-2:] == input_size
    assert image.dtype == torch.float32
    assert isinstance(label, str)

    loader = DataLoader(ds, batch_size=2, collate_fn=ds.collate_fn)
    images, labels = next(iter(loader))
    assert isinstance(images, torch.Tensor) and images.shape == (2, 3, *input_size)
    assert isinstance(labels, list) and all(isinstance(elt, str) for elt in labels)

    # FP16
    ds = datasets.RecognitionDataset(img_folder=mock_image_folder, labels_path=mock_recognition_label, fp16=True)
    image, label = ds[0]
    assert image.dtype == torch.float16
    ds2, ds3 = deepcopy(ds), deepcopy(ds)
    ds2.merge_dataset(ds3)
    assert len(ds2) == 2 * len(ds)


def test_ocrdataset(mock_ocrdataset):

    input_size = (512, 512)

    ds = datasets.OCRDataset(
        *mock_ocrdataset,
        sample_transforms=Resize(input_size),
    )

    assert len(ds) == 3
    img, target = ds[0]
    assert isinstance(img, torch.Tensor)
    assert img.shape[-2:] == input_size
    assert img.dtype == torch.float32
    # Bounding boxes
    assert isinstance(target['boxes'], np.ndarray) and target['boxes'].dtype == np.float32
    assert np.all(np.logical_and(target['boxes'][:, :4] >= 0, target['boxes'][:, :4] <= 1))
    assert target['boxes'].shape[1] == 5
    # Flags
    assert isinstance(target['labels'], list) and all(isinstance(s, str) for s in target['labels'])
    # Cardinality consistency
    assert target['boxes'].shape[0] == len(target['labels'])

    loader = DataLoader(ds, batch_size=2, collate_fn=ds.collate_fn)
    images, targets = next(iter(loader))
    assert isinstance(images, torch.Tensor) and images.shape == (2, 3, *input_size)
    assert isinstance(targets, list) and all(isinstance(elt, dict) for elt in targets)

    # FP16
    ds = datasets.OCRDataset(*mock_ocrdataset, fp16=True)
    img, target = ds[0]
    assert img.dtype == torch.float16
    # Bounding boxes
    assert target['boxes'].dtype == np.float16


def test_charactergenerator():

    input_size = (32, 32)
    vocab = 'abcdef'

    ds = datasets.CharacterGenerator(
        vocab=vocab,
        num_samples=10,
        cache_samples=True,
        sample_transforms=Resize(input_size),
    )

    assert len(ds) == 10
    image, label = ds[0]
    assert isinstance(image, torch.Tensor)
    assert image.shape[-2:] == input_size
    assert image.dtype == torch.float32
    assert isinstance(label, int) and label < len(vocab)

    loader = DataLoader(ds, batch_size=2, collate_fn=ds.collate_fn)
    images, targets = next(iter(loader))
    assert isinstance(images, torch.Tensor) and images.shape == (2, 3, *input_size)
    assert isinstance(targets, torch.Tensor) and targets.shape == (2,)
    assert targets.dtype == torch.int64<|MERGE_RESOLUTION|>--- conflicted
+++ resolved
@@ -28,15 +28,10 @@
         ['SROIE', False, [512, 512], 360, False],
         ['CORD', True, [512, 512], 800, True],
         ['CORD', False, [512, 512], 100, False],
-<<<<<<< HEAD
         ['DocArtefacts', True, [512, 512], 2700, False],
         ['DocArtefacts', False, [512, 512], 300, True],
-=======
-        ['DocArtefacts', None, [512, 512], 3000, False],
-        ['DocArtefacts', None, [512, 512], 3000, True],
         ['IIIT5K', True, [32, 128], 2000, True],
         ['IIIT5K', False, [32, 128], 3000, False],
->>>>>>> ab260734
     ],
 )
 def test_dataset(dataset_name, train, input_size, size, rotate):
