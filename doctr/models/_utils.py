--- conflicted
+++ resolved
@@ -210,16 +210,9 @@
     so that the points are in this order: top L, top R, bot R, bot L if the crop is readable
     """
     return np.stack(
-<<<<<<< HEAD
         [np.roll(
             page_loc_pred,
             orientation - 1,
             axis=0) for orientation, page_loc_pred in zip(orientations, page_loc_preds)],
-=======
-        [
-            page_loc_pred if orientation == 0 else np.roll(page_loc_pred, orientation, axis=0)
-            for orientation, page_loc_pred in zip(orientations, page_loc_preds)
-        ],
->>>>>>> 8772c630
         axis=0
     )