# Copyright (C) 2021-2023, Mindee.

# This program is licensed under the Apache License 2.0.
# See LICENSE or go to <https://opensource.org/licenses/Apache-2.0> for full license details.

<<<<<<< HEAD
=======
import warnings

warnings.filterwarnings("ignore")


>>>>>>> 35f6ced8
import math
from copy import deepcopy
from itertools import permutations
from typing import Any, Callable, Dict, List, Optional, Tuple

<<<<<<< HEAD
import numpy as np
=======
>>>>>>> 35f6ced8
import torch
from torch import Tensor, nn
from torch.nn import functional as F
from torch.nn.modules import transformer
from torchvision.models._utils import IntermediateLayerGetter

torch.autograd.set_detect_anomaly(True)
from doctr.datasets import VOCABS
from doctr.models.modules.transformer import MultiHeadAttention, PositionwiseFeedForward

from ...classification import vit_s
from ...utils.pytorch import load_pretrained_params
from .base import DecoderLayer, _PARSeq, _PARSeqPostProcessor

__all__ = ["PARSeq", "parseq"]

default_cfgs: Dict[str, Dict[str, Any]] = {
    "parseq": {
        "mean": (0.694, 0.695, 0.693),
        "std": (0.299, 0.296, 0.301),
        "input_shape": (3, 32, 128),
        "vocab": VOCABS["french"],
        "url": None,
    },
}

<<<<<<< HEAD

class CharEmbedding(nn.Module):
    """Implements the character embedding module

    Args:
        vocab_size: size of the vocabulary
        d_model: dimension of the model
    """

    def __init__(self, vocab_size: int, d_model: int):
        super().__init__()
        self.embedding = nn.Embedding(vocab_size, d_model)
        self.d_model = d_model

    def forward(self, x: torch.Tensor) -> torch.Tensor:
        return math.sqrt(self.d_model) * self.embedding(x)


class PARSeqDecoder(nn.Module):
    """Implements decoder module of the PARSeq model

    Args:
        d_model: dimension of the model
        num_heads: number of attention heads
        ffd: dimension of the feed forward layer
        ffd_ratio: depth multiplier for the feed forward layer
        dropout: dropout rate
    """

    def __init__(
        self,
        d_model: int,
        num_heads: int = 12,
        ffd: int = 2048,
        ffd_ratio: int = 4,
        dropout: float = 0.1,
    ):
        super().__init__()
        self.attention = MultiHeadAttention(num_heads, d_model, dropout=dropout)
        self.cross_attention = MultiHeadAttention(num_heads, d_model, dropout=dropout)
        self.position_feed_forward = PositionwiseFeedForward(d_model, ffd * ffd_ratio, dropout, nn.GELU())

        self.attention_norm = nn.LayerNorm(d_model, eps=1e-5)
        self.cross_attention_norm = nn.LayerNorm(d_model, eps=1e-5)
        self.query_norm = nn.LayerNorm(d_model, eps=1e-5)
        self.content_norm = nn.LayerNorm(d_model, eps=1e-5)
        self.feed_forward_norm = nn.LayerNorm(d_model, eps=1e-5)
        self.output_norm = nn.LayerNorm(d_model, eps=1e-5)
        self.attention_dropout = nn.Dropout(dropout)
        self.cross_attention_dropout = nn.Dropout(dropout)
        self.feed_forward_dropout = nn.Dropout(dropout)

    def forward(
        self,
        target,
        content,
        memory,
        target_mask: Optional[torch.Tensor] = None,
    ):
        query_norm = self.query_norm(target)
        content_norm = self.content_norm(content)
        target = target.clone() + self.attention_dropout(
            self.attention(query_norm, content_norm, content_norm, mask=target_mask)
        )
        target = target.clone() + self.cross_attention_dropout(
            self.cross_attention(self.query_norm(target), memory, memory)
        )
        target = target.clone() + self.feed_forward_dropout(self.position_feed_forward(self.feed_forward_norm(target)))
        return self.output_norm(target)
=======

class CharEmbedding(nn.Module):
    """Implements the character embedding module

    Args:
        vocab_size: size of the vocabulary
        d_model: dimension of the model
    """

    def __init__(self, vocab_size: int, d_model: int):
        super().__init__()
        self.embedding = nn.Embedding(vocab_size, d_model)
        self.d_model = d_model

    def forward(self, x: torch.Tensor) -> torch.Tensor:
        return math.sqrt(self.d_model) * self.embedding(x)


class PARSeqDecoder(nn.Module):
    __constants__ = ["norm"]

    def __init__(self, decoder_layer, norm, num_layers=12):
        super().__init__()
        self.layers = transformer._get_clones(decoder_layer, num_layers)
        self.num_layers = num_layers
        self.norm = norm

    def forward(
        self,
        query,
        content,
        memory,
        query_mask: Optional[Tensor] = None,
        content_mask: Optional[Tensor] = None,
        content_key_padding_mask: Optional[Tensor] = None,
    ):
        for i, mod in enumerate(self.layers):
            last = i == len(self.layers) - 1
            query, content = mod(
                query, content, memory, query_mask, content_mask, content_key_padding_mask, update_content=not last
            )
        query = self.norm(query)
        return query
>>>>>>> 35f6ced8


class PARSeq(_PARSeq, nn.Module):
    """Implements a PARSeq architecture as described in `"Scene Text Recognition
    with Permuted Autoregressive Sequence Models" <https://arxiv.org/pdf/2207.06966>`_.
    Slightly modified implementation based on the official Pytorch implementation: <https://github.com/baudm/parseq/tree/main`_.

    Args:
        feature_extractor: the backbone serving as feature extractor
        vocab: vocabulary used for encoding
        embedding_units: number of embedding units
        max_length: maximum word length handled by the model
        dropout_prob: dropout probability for the decoder
        dec_num_heads: number of attention heads in the decoder
        dec_ff_dim: dimension of the feed forward layer in the decoder
        dec_ffd_ratio: depth multiplier for the feed forward layer in the decoder
        input_shape: input shape of the image
        exportable: onnx exportable returns only logits
        cfg: dictionary containing information about the model
    """

    def __init__(
        self,
        feature_extractor,
        vocab: str,
        embedding_units: int,
<<<<<<< HEAD
        max_length: int = 50,  # different from the paper
        dropout_prob: int = 0.1,
        dec_num_heads: int = 12,
        dec_ff_dim: int = 2048,
        dec_ffd_ratio: int = 4,
=======
        max_length: int = 65,
>>>>>>> 35f6ced8
        input_shape: Tuple[int, int, int] = (3, 32, 128),
        exportable: bool = False,
        cfg: Optional[Dict[str, Any]] = None,
    ) -> None:
        super().__init__()
        self.vocab = vocab
        self.exportable = exportable
        self.cfg = cfg
<<<<<<< HEAD
        self.max_length = max_length
        self.vocab_size = len(vocab)
        self.rng = np.random.default_rng()

        self.feat_extractor = feature_extractor
        self.decoder = PARSeqDecoder(embedding_units, dec_num_heads, dec_ff_dim, dec_ffd_ratio, dropout_prob)
        self.head = nn.Linear(embedding_units, self.vocab_size + 1)  # +1 for EOS
        self.embed_tgt = CharEmbedding(self.vocab_size + 3, embedding_units)  # +3 for SOS, EOS, PAD

        self.pos_queries = nn.Parameter(torch.Tensor(1, self.max_length + 1, embedding_units))  # +1 for SOS
        self.dropout = nn.Dropout(p=dropout_prob)

        self.postprocessor = PARSeqPostProcessor(vocab=self.vocab)

        nn.init.trunc_normal_(self.pos_queries, std=0.02)
        for n, m in self.named_modules():
            # Don't override the initialization of the backbone
            if n.startswith("feat_extractor."):
                continue
            if isinstance(m, nn.Linear):
                nn.init.trunc_normal_(m.weight, std=0.02)
                if m.bias is not None:
                    nn.init.zeros_(m.bias)
            elif isinstance(m, nn.Embedding):
                nn.init.trunc_normal_(m.weight, std=0.02)
                if m.padding_idx is not None:
                    m.weight.data[m.padding_idx].zero_()
            elif isinstance(m, (nn.BatchNorm2d, nn.GroupNorm)):
                nn.init.constant_(m.weight, 1)
                nn.init.constant_(m.bias, 0)

    def generate_permutations(self, seqlen: torch.Tensor) -> torch.Tensor:
        # Generates permutations of the target sequence.
        # Borrowed from https://github.com/baudm/parseq/blob/main/strhub/models/parseq/system.py
        # with small modifications

        max_num_chars = seqlen.max().item()  # get longest sequence length in batch
        perms = [torch.arange(max_num_chars, device=seqlen.device)]

        max_perms = math.factorial(max_num_chars) // 2
        num_gen_perms = min(3, max_perms)
        if max_num_chars < 5:
            # Pool of permutations to sample from. We only need the first half (if complementary option is selected)
            # Special handling for max_num_chars == 4 which correctly divides the pool into the flipped halves
            if max_num_chars == 4:
                selector = [0, 3, 4, 6, 9, 10, 12, 16, 17, 18, 19, 21]
            else:
                selector = list(range(max_perms))
            perm_pool = torch.as_tensor(list(permutations(range(max_num_chars), max_num_chars)), device=seqlen.device)[
                selector
            ]
            # If the forward permutation is always selected, no need to add it to the pool for sampling
            perm_pool = perm_pool[1:]
            perms = torch.stack(perms)
            if len(perm_pool):
                i = self.rng.choice(len(perm_pool), size=num_gen_perms - len(perms), replace=False)
                perms = torch.cat([perms, perm_pool[i]])
        else:
            perms.extend(
                [torch.randperm(max_num_chars, device=seqlen.device) for _ in range(num_gen_perms - len(perms))]
            )
            perms = torch.stack(perms)

        comp = perms.flip(-1)
        perms = torch.stack([perms, comp]).transpose(0, 1).reshape(-1, max_num_chars)

        sos_idx = torch.zeros(len(perms), 1, device=perms.device)
        eos_idx = torch.full((len(perms), 1), max_num_chars + 1, device=perms.device)
        combined = torch.cat([sos_idx, perms + 1, eos_idx], dim=1).int()
        # we pad to max length with eos idx to fit the mask generation
        return F.pad(
            combined, (0, self.max_length + 1 - combined.shape[-1]), value=max_num_chars + 1
        )  # (num_perms, self.max_length + 1)

    def generate_permutation_attention_masks(self, permutation: torch.Tensor) -> Tuple[torch.Tensor, torch.Tensor]:
        # Generate source and target mask for the decoder attention.
        sz = permutation.shape[0]
        mask = torch.ones((sz, sz), device=permutation.device)

        for i in range(sz):
            query_idx = permutation[i]
            masked_keys = permutation[i + 1 :]
            mask[query_idx, masked_keys] = 0.0
        source_mask = mask[:-1, :-1].clone()
        mask[torch.eye(sz, dtype=torch.bool, device=permutation.device)] = 0.0
        target_mask = mask[1:, :-1]

        return source_mask.int(), target_mask.int()

    def decode(
        self,
        target: torch.Tensor,
        memory: torch.Tensor,
        target_mask: Optional[torch.Tensor] = None,
        target_query: Optional[torch.Tensor] = None,
    ) -> torch.Tensor:
        """Add positional information to the target sequence and pass it through the decoder."""

        batch_size, sequence_length = target.shape
        # apply positional information to the target sequence excluding the SOS token
        null_ctx = self.embed_tgt(target[:, :1])
        content = self.pos_queries[:, : sequence_length - 1] + self.embed_tgt(target[:, 1:])
        content = self.dropout(torch.cat([null_ctx, content], dim=1))
        if target_query is None:
            target_query = self.pos_queries[:, :sequence_length].expand(batch_size, -1, -1)
        target_query = self.dropout(target_query)
        return self.decoder(target_query, content, memory, target_mask)

    def decode_predictions(self, features: torch.Tensor) -> torch.Tensor:
        """Generate predictions for the given features."""
        # Padding symbol + SOS at the beginning
        ys = torch.full(
            (features.size(0), self.max_length), self.vocab_size + 2, dtype=torch.long, device=features.device
        )  # pad
        ys[:, 0] = self.vocab_size + 1  # SOS token
        pos_queries = self.pos_queries[:, : self.max_length + 1].expand(features.size(0), -1, -1)
        # Create query mask for the decoder attention
        query_mask = (
            torch.tril(torch.ones((self.max_length + 1, self.max_length + 1), device=features.device), diagonal=0).to(
                dtype=torch.bool
            )
        ).int()

        logits = []
        for i in range(self.max_length):
            # Decode one token at a time without providing information about the future tokens
            tgt_out = self.decode(
                ys[:, : i + 1],
                features,
                query_mask[i : i + 1, : i + 1],
                target_query=pos_queries[:, i : i + 1],
            )
            pos_prob = self.head(tgt_out)
            logits.append(pos_prob)

            if i + 1 < self.max_length:
                # Update with the next token
                ys[:, i + 1] = pos_prob.squeeze().argmax(-1)

                # Stop decoding if all sequences have reached the EOS token
                if (ys == self.vocab_size).any(dim=-1).all():
                    break

        logits = torch.cat(logits, dim=1)  # (N, max_length, vocab_size + 1)

        # TODO: fix refine iteration
        """
        # One refine iteration
        # Update query mask
        query_mask[
            torch.triu(
                torch.ones(self.max_length + 1, self.max_length + 1, dtype=torch.bool, device=features.device), 2
            )
        ] = 0

        # Prepare target input for 1 refine iteration
        sos = torch.full((features.size(0), 1), self.vocab_size + 1, dtype=torch.long, device=features.device)
        ys = torch.cat([sos, logits[:, :-1].argmax(-1)], dim=1)

        # Create padding mask for refined target input maskes all beyond EOS token
        target_pad_mask = (
            ((ys != self.vocab_size).int().cumsum(-1) > 0).unsqueeze(1).unsqueeze(1)
        )  # (N, 1, 1, max_length)
        mask = (target_pad_mask & query_mask[:, : ys.shape[1]]).int()
        logits = self.head(self.decode(ys, features, mask, target_query=pos_queries))
        """
        return logits
=======
        self.max_length = max_length + 3  # Add 1 step for EOS, 1 for SOS, 1 for PAD
        self.vocab_size = len(vocab) + 3

        self.feat_extractor = feature_extractor

        self.embed_tgt = CharEmbedding(self.vocab_size, embedding_units)

        self.decoder_layer = DecoderLayer(d_model=embedding_units)
        self.decoder = PARSeqDecoder(self.decoder_layer, norm=nn.LayerNorm(embedding_units), num_layers=12)

        self.pos_queries = nn.Parameter(torch.Tensor(1, self.max_length, embedding_units))
        self.dropout = nn.Dropout(0.1)

        self.head = nn.Linear(embedding_units, self.vocab_size)

        self.postprocessor = PARSeqPostProcessor(vocab=self.vocab)

        self.pad_id = self.postprocessor._embedding.index("<pad>")
        self.bos_id = self.postprocessor._embedding.index("<sos>")
        self.eos_id = self.postprocessor._embedding.index("<eos>")

        nn.init.trunc_normal_(self.pos_queries, std=0.02)
>>>>>>> 35f6ced8

    def forward(
        self,
        x: torch.Tensor,
        target: Optional[List[str]] = None,
        return_model_output: bool = False,
        return_preds: bool = False,
    ) -> Dict[str, Any]:
<<<<<<< HEAD
        features = self.feat_extractor(x)["features"]  # (batch_size, patches_seqlen, d_model)

=======
>>>>>>> 35f6ced8
        if self.training and target is None:
            raise ValueError("Need to provide labels during training")

        max_length = self.max_length - 1
        bs = x.shape[0]
        # +1 for <eos> at end of sequence.
        num_steps = max_length + 1
        memory = self.feat_extractor(x)["features"]  # (batch_size, patches_seqlen, d_model)

        # Query positions up to `num_steps`
        pos_queries = self.pos_queries[:, :num_steps].expand(bs, -1, -1)

        # Special case for the forward permutation. Faster than using `generate_attn_masks()`
        tgt_mask = query_mask = torch.triu(torch.full((num_steps, num_steps), float("-inf"), device=memory.device), 1)

        tgt_in = torch.full((bs, num_steps), self.pad_id, dtype=torch.long, device=memory.device)
        tgt_in[:, 0] = self.bos_id

        logits = []
        for i in range(num_steps):
            print(i)
            j = i + 1  # next token index
            tgt_out = self.decode(
                tgt_in[:, :j],
                memory,
                tgt_mask[:j, :j],
                tgt_query=pos_queries[:, i:j],
                tgt_query_mask=query_mask[i:j, :j],
            )
            # the next token probability is in the output's ith token position
            p_i = self.head(tgt_out)
            logits.append(p_i)
            if j < num_steps:
                # greedy decode. add the next token index to the target input
                tgt_in[:, j] = p_i.squeeze().argmax(-1)
                # Efficient batch decoding: If all output words have at least one EOS token, end decoding.
                if (tgt_in == self.eos_id).any(dim=-1).all():
                    break

        logits = torch.cat(logits, dim=1)
        print(logits)
        if target is not None:
            # Build target tensor
            _gt, _seq_len = self.build_target(target)
<<<<<<< HEAD
            gt, seq_len = torch.from_numpy(_gt).to(dtype=torch.long).to(x.device), torch.tensor(_seq_len).to(x.device)

            # Generate permutations for the target sequences
            tgt_perms = self.generate_permutations(seq_len)

            # Create padding mask for target input
            # [True, True, True, ..., False, False, False] -> False is masked
            padding_mask = (
                ((gt != self.vocab_size + 2) | (gt != self.vocab_size)).unsqueeze(1).unsqueeze(1)
            )  # (N, 1, 1, max_length)

            for perm in tgt_perms:
                # Generate attention masks for the permutations
                _, target_mask = self.generate_permutation_attention_masks(perm)
                # combine target padding mask and query mask
                mask = (target_mask & padding_mask).int()
                logits = self.head(self.decode(gt, features, mask))
        else:
            logits = self.decode_predictions(features)

=======
            gt, seq_len = torch.from_numpy(_gt).to(dtype=torch.long), torch.tensor(_seq_len)
            gt, seq_len = gt.to(memory.device), seq_len.to(memory.device)
            print(gt, seq_len)
>>>>>>> 35f6ced8
        out: Dict[str, Any] = {}
        if self.exportable:
            out["logits"] = logits
            return out

        if return_model_output:
            out["out_map"] = logits

        if target is None or return_preds:
            # Post-process boxes
            out["preds"] = self.postprocessor(logits)

        if target is not None:
            out["loss"] = self.compute_loss(logits, gt, seq_len)

        return out

    @staticmethod
    def compute_loss(
        model_output: torch.Tensor,
        gt: torch.Tensor,
        seq_len: torch.Tensor,
    ) -> torch.Tensor:
        """Compute categorical cross-entropy loss for the model.
        Sequences are masked after the EOS character.

        Args:
            model_output: predicted logits of the model
            gt: the encoded tensor with gt labels
            seq_len: lengths of each gt word inside the batch

        Returns:
            The loss of the model on the batch
        """
        # Input length : number of steps
        input_len = model_output.shape[1]
        # Add one for additional <eos> token (sos disappear in shift!)
        seq_len = seq_len + 1
        # Compute loss: don't forget to shift gt! Otherwise the model learns to output the gt[t-1]!
        # The "masked" first gt char is <sos>. Delete last logit of the model output.
<<<<<<< HEAD
=======

>>>>>>> 35f6ced8
        cce = F.cross_entropy(model_output[:, :-1, :].permute(0, 2, 1), gt[:, 1:], reduction="none")
        # Compute mask, remove 1 timestep here as well
        mask_2d = torch.arange(input_len - 1, device=model_output.device)[None, :] >= seq_len[:, None]
        cce[mask_2d] = 0

        ce_loss = cce.sum(1) / seq_len.to(dtype=model_output.dtype)
        return ce_loss.mean()

    def decode(
        self,
        tgt: torch.Tensor,
        memory: torch.Tensor,
        tgt_mask: Optional[Tensor] = None,
        tgt_padding_mask: Optional[Tensor] = None,
        tgt_query: Optional[Tensor] = None,
        tgt_query_mask: Optional[Tensor] = None,
    ):
        N, L = tgt.shape
        # <bos> stands for the null context. We only supply position information for characters after <bos>.
        null_ctx = self.embed_tgt(tgt[:, :1])
        tgt_emb = self.pos_queries[:, : L - 1] + self.embed_tgt(tgt[:, 1:])
        tgt_emb = self.dropout(torch.cat([null_ctx, tgt_emb], dim=1))
        if tgt_query is None:
            tgt_query = self.pos_queries[:, :L].expand(N, -1, -1)
        tgt_query = self.dropout(tgt_query)
        return self.decoder(tgt_query, tgt_emb, memory, tgt_query_mask, tgt_mask, tgt_padding_mask)


class PARSeqPostProcessor(_PARSeqPostProcessor):
    """Post processor for PARSeq architecture

    Args:
        vocab: string containing the ordered sequence of supported characters
    """

    def __call__(
        self,
        logits: torch.Tensor,
    ) -> List[Tuple[str, float]]:
        # compute pred with argmax for attention models
        out_idxs = logits.argmax(-1)
        # N x L
        probs = torch.gather(torch.softmax(logits, -1), -1, out_idxs.unsqueeze(-1)).squeeze(-1)
        # Take the minimum confidence of the sequence
        probs = probs.min(dim=1).values.detach().cpu()

        # Manual decoding
        word_values = [
            "".join(self._embedding[idx] for idx in encoded_seq).split("<eos>")[0]
            for encoded_seq in out_idxs.cpu().numpy()
        ]

        return list(zip(word_values, probs.numpy().tolist()))


def _parseq(
    arch: str,
    pretrained: bool,
    backbone_fn: Callable[[bool], nn.Module],
    layer: str,
    pretrained_backbone: bool = True,
    ignore_keys: Optional[List[str]] = None,
    **kwargs: Any,
) -> PARSeq:
    pretrained_backbone = pretrained_backbone and not pretrained

    # Patch the config
    _cfg = deepcopy(default_cfgs[arch])
    _cfg["vocab"] = kwargs.get("vocab", _cfg["vocab"])
    _cfg["input_shape"] = kwargs.get("input_shape", _cfg["input_shape"])

    kwargs["vocab"] = _cfg["vocab"]
    kwargs["input_shape"] = _cfg["input_shape"]

    # Feature extractor
    feat_extractor = IntermediateLayerGetter(
        backbone_fn(pretrained_backbone, input_shape=_cfg["input_shape"]),  # type: ignore[call-arg]
        {layer: "features"},
    )

    # Build the model
    model = PARSeq(feat_extractor, cfg=_cfg, **kwargs)
    # Load pretrained parameters
    if pretrained:
        # The number of classes is not the same as the number of classes in the pretrained model =>
        # remove the last layer weights
        _ignore_keys = ignore_keys if _cfg["vocab"] != default_cfgs[arch]["vocab"] else None
        load_pretrained_params(model, default_cfgs[arch]["url"], ignore_keys=_ignore_keys)

    return model


def parseq(pretrained: bool = False, **kwargs: Any) -> PARSeq:
    """PARSeq architecture from
    `"Scene Text Recognition with Permuted Autoregressive Sequence Models" <https://arxiv.org/pdf/2207.06966>`_.

    >>> import torch
    >>> from doctr.models import parseq
    >>> model = parseq(pretrained=False)
    >>> input_tensor = torch.rand((1, 3, 32, 128))
    >>> out = model(input_tensor)

    Args:
        pretrained (bool): If True, returns a model pre-trained on our text recognition dataset

    Returns:
        text recognition architecture
    """

    return _parseq(
        "parseq",
        pretrained,
        vit_s,
        "1",
        embedding_units=384,
        ignore_keys=["embed_tgt.embedding.weight", "head.weight", "head.bias"],
        **kwargs,
    )<|MERGE_RESOLUTION|>--- conflicted
+++ resolved
@@ -3,36 +3,23 @@
 # This program is licensed under the Apache License 2.0.
 # See LICENSE or go to <https://opensource.org/licenses/Apache-2.0> for full license details.
 
-<<<<<<< HEAD
-=======
-import warnings
-
-warnings.filterwarnings("ignore")
-
-
->>>>>>> 35f6ced8
 import math
 from copy import deepcopy
 from itertools import permutations
 from typing import Any, Callable, Dict, List, Optional, Tuple
 
-<<<<<<< HEAD
 import numpy as np
-=======
->>>>>>> 35f6ced8
 import torch
-from torch import Tensor, nn
+from torch import nn
 from torch.nn import functional as F
-from torch.nn.modules import transformer
 from torchvision.models._utils import IntermediateLayerGetter
 
-torch.autograd.set_detect_anomaly(True)
 from doctr.datasets import VOCABS
 from doctr.models.modules.transformer import MultiHeadAttention, PositionwiseFeedForward
 
 from ...classification import vit_s
 from ...utils.pytorch import load_pretrained_params
-from .base import DecoderLayer, _PARSeq, _PARSeqPostProcessor
+from .base import _PARSeq, _PARSeqPostProcessor
 
 __all__ = ["PARSeq", "parseq"]
 
@@ -46,7 +33,6 @@
     },
 }
 
-<<<<<<< HEAD
 
 class CharEmbedding(nn.Module):
     """Implements the character embedding module
@@ -116,51 +102,6 @@
         )
         target = target.clone() + self.feed_forward_dropout(self.position_feed_forward(self.feed_forward_norm(target)))
         return self.output_norm(target)
-=======
-
-class CharEmbedding(nn.Module):
-    """Implements the character embedding module
-
-    Args:
-        vocab_size: size of the vocabulary
-        d_model: dimension of the model
-    """
-
-    def __init__(self, vocab_size: int, d_model: int):
-        super().__init__()
-        self.embedding = nn.Embedding(vocab_size, d_model)
-        self.d_model = d_model
-
-    def forward(self, x: torch.Tensor) -> torch.Tensor:
-        return math.sqrt(self.d_model) * self.embedding(x)
-
-
-class PARSeqDecoder(nn.Module):
-    __constants__ = ["norm"]
-
-    def __init__(self, decoder_layer, norm, num_layers=12):
-        super().__init__()
-        self.layers = transformer._get_clones(decoder_layer, num_layers)
-        self.num_layers = num_layers
-        self.norm = norm
-
-    def forward(
-        self,
-        query,
-        content,
-        memory,
-        query_mask: Optional[Tensor] = None,
-        content_mask: Optional[Tensor] = None,
-        content_key_padding_mask: Optional[Tensor] = None,
-    ):
-        for i, mod in enumerate(self.layers):
-            last = i == len(self.layers) - 1
-            query, content = mod(
-                query, content, memory, query_mask, content_mask, content_key_padding_mask, update_content=not last
-            )
-        query = self.norm(query)
-        return query
->>>>>>> 35f6ced8
 
 
 class PARSeq(_PARSeq, nn.Module):
@@ -187,15 +128,11 @@
         feature_extractor,
         vocab: str,
         embedding_units: int,
-<<<<<<< HEAD
         max_length: int = 50,  # different from the paper
         dropout_prob: int = 0.1,
         dec_num_heads: int = 12,
         dec_ff_dim: int = 2048,
         dec_ffd_ratio: int = 4,
-=======
-        max_length: int = 65,
->>>>>>> 35f6ced8
         input_shape: Tuple[int, int, int] = (3, 32, 128),
         exportable: bool = False,
         cfg: Optional[Dict[str, Any]] = None,
@@ -204,7 +141,6 @@
         self.vocab = vocab
         self.exportable = exportable
         self.cfg = cfg
-<<<<<<< HEAD
         self.max_length = max_length
         self.vocab_size = len(vocab)
         self.rng = np.random.default_rng()
@@ -372,30 +308,6 @@
         logits = self.head(self.decode(ys, features, mask, target_query=pos_queries))
         """
         return logits
-=======
-        self.max_length = max_length + 3  # Add 1 step for EOS, 1 for SOS, 1 for PAD
-        self.vocab_size = len(vocab) + 3
-
-        self.feat_extractor = feature_extractor
-
-        self.embed_tgt = CharEmbedding(self.vocab_size, embedding_units)
-
-        self.decoder_layer = DecoderLayer(d_model=embedding_units)
-        self.decoder = PARSeqDecoder(self.decoder_layer, norm=nn.LayerNorm(embedding_units), num_layers=12)
-
-        self.pos_queries = nn.Parameter(torch.Tensor(1, self.max_length, embedding_units))
-        self.dropout = nn.Dropout(0.1)
-
-        self.head = nn.Linear(embedding_units, self.vocab_size)
-
-        self.postprocessor = PARSeqPostProcessor(vocab=self.vocab)
-
-        self.pad_id = self.postprocessor._embedding.index("<pad>")
-        self.bos_id = self.postprocessor._embedding.index("<sos>")
-        self.eos_id = self.postprocessor._embedding.index("<eos>")
-
-        nn.init.trunc_normal_(self.pos_queries, std=0.02)
->>>>>>> 35f6ced8
 
     def forward(
         self,
@@ -404,56 +316,14 @@
         return_model_output: bool = False,
         return_preds: bool = False,
     ) -> Dict[str, Any]:
-<<<<<<< HEAD
         features = self.feat_extractor(x)["features"]  # (batch_size, patches_seqlen, d_model)
 
-=======
->>>>>>> 35f6ced8
         if self.training and target is None:
             raise ValueError("Need to provide labels during training")
 
-        max_length = self.max_length - 1
-        bs = x.shape[0]
-        # +1 for <eos> at end of sequence.
-        num_steps = max_length + 1
-        memory = self.feat_extractor(x)["features"]  # (batch_size, patches_seqlen, d_model)
-
-        # Query positions up to `num_steps`
-        pos_queries = self.pos_queries[:, :num_steps].expand(bs, -1, -1)
-
-        # Special case for the forward permutation. Faster than using `generate_attn_masks()`
-        tgt_mask = query_mask = torch.triu(torch.full((num_steps, num_steps), float("-inf"), device=memory.device), 1)
-
-        tgt_in = torch.full((bs, num_steps), self.pad_id, dtype=torch.long, device=memory.device)
-        tgt_in[:, 0] = self.bos_id
-
-        logits = []
-        for i in range(num_steps):
-            print(i)
-            j = i + 1  # next token index
-            tgt_out = self.decode(
-                tgt_in[:, :j],
-                memory,
-                tgt_mask[:j, :j],
-                tgt_query=pos_queries[:, i:j],
-                tgt_query_mask=query_mask[i:j, :j],
-            )
-            # the next token probability is in the output's ith token position
-            p_i = self.head(tgt_out)
-            logits.append(p_i)
-            if j < num_steps:
-                # greedy decode. add the next token index to the target input
-                tgt_in[:, j] = p_i.squeeze().argmax(-1)
-                # Efficient batch decoding: If all output words have at least one EOS token, end decoding.
-                if (tgt_in == self.eos_id).any(dim=-1).all():
-                    break
-
-        logits = torch.cat(logits, dim=1)
-        print(logits)
         if target is not None:
             # Build target tensor
             _gt, _seq_len = self.build_target(target)
-<<<<<<< HEAD
             gt, seq_len = torch.from_numpy(_gt).to(dtype=torch.long).to(x.device), torch.tensor(_seq_len).to(x.device)
 
             # Generate permutations for the target sequences
@@ -474,11 +344,6 @@
         else:
             logits = self.decode_predictions(features)
 
-=======
-            gt, seq_len = torch.from_numpy(_gt).to(dtype=torch.long), torch.tensor(_seq_len)
-            gt, seq_len = gt.to(memory.device), seq_len.to(memory.device)
-            print(gt, seq_len)
->>>>>>> 35f6ced8
         out: Dict[str, Any] = {}
         if self.exportable:
             out["logits"] = logits
@@ -519,10 +384,6 @@
         seq_len = seq_len + 1
         # Compute loss: don't forget to shift gt! Otherwise the model learns to output the gt[t-1]!
         # The "masked" first gt char is <sos>. Delete last logit of the model output.
-<<<<<<< HEAD
-=======
-
->>>>>>> 35f6ced8
         cce = F.cross_entropy(model_output[:, :-1, :].permute(0, 2, 1), gt[:, 1:], reduction="none")
         # Compute mask, remove 1 timestep here as well
         mask_2d = torch.arange(input_len - 1, device=model_output.device)[None, :] >= seq_len[:, None]
@@ -530,25 +391,6 @@
 
         ce_loss = cce.sum(1) / seq_len.to(dtype=model_output.dtype)
         return ce_loss.mean()
-
-    def decode(
-        self,
-        tgt: torch.Tensor,
-        memory: torch.Tensor,
-        tgt_mask: Optional[Tensor] = None,
-        tgt_padding_mask: Optional[Tensor] = None,
-        tgt_query: Optional[Tensor] = None,
-        tgt_query_mask: Optional[Tensor] = None,
-    ):
-        N, L = tgt.shape
-        # <bos> stands for the null context. We only supply position information for characters after <bos>.
-        null_ctx = self.embed_tgt(tgt[:, :1])
-        tgt_emb = self.pos_queries[:, : L - 1] + self.embed_tgt(tgt[:, 1:])
-        tgt_emb = self.dropout(torch.cat([null_ctx, tgt_emb], dim=1))
-        if tgt_query is None:
-            tgt_query = self.pos_queries[:, :L].expand(N, -1, -1)
-        tgt_query = self.dropout(tgt_query)
-        return self.decoder(tgt_query, tgt_emb, memory, tgt_query_mask, tgt_mask, tgt_padding_mask)
 
 
 class PARSeqPostProcessor(_PARSeqPostProcessor):
