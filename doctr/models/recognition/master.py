# Copyright (C) 2021, Mindee.

# This program is licensed under the Apache License version 2.
# See LICENSE or go to <https://www.apache.org/licenses/LICENSE-2.0.txt> for full license details.

import tensorflow as tf
from tensorflow.keras import layers, Sequential
from typing import Tuple, List, Dict, Any, Optional
from copy import deepcopy

from .core import RecognitionModel, RecognitionPostProcessor
from ..backbones.resnet import ResnetStage
from ..utils import conv_sequence, load_pretrained_params
from .transformer import Decoder, positional_encoding, create_look_ahead_mask, create_padding_mask
from ...datasets import VOCABS

__all__ = ['MASTER', 'MASTERPostProcessor', 'master']


default_cfgs: Dict[str, Dict[str, Any]] = {
    'master': {
        'mean': (.5, .5, .5),
        'std': (1., 1., 1.),
        'd_model': 512, 'headers': 1, 'dff': 2048, 'num_heads': 8, 'num_layers': 3, 'max_length': 50,
        'input_shape': (48, 160, 3),
        'post_processor': 'MASTERPostProcessor',
        'vocab': VOCABS['french'],
        'url': None,
    },
}


class MAGC(layers.Layer):

    """Implements the Multi-Aspect Global Context Attention, as described in
    <https://arxiv.org/pdf/1910.02562.pdf>`_.

    Args:
        inplanes: input channels
        headers: number of headers to split channels
        att_scale: if True, re-scale attention to counteract the variance distibutions
        **kwargs
    """

    def __init__(
        self,
        inplanes: int,
        headers: int = 1,
        att_scale: bool = False,
        **kwargs
    ) -> None:
        super().__init__(**kwargs)

        self.headers = headers  # h
        self.inplanes = inplanes  # C
        self.att_scale = att_scale

        self.single_header_inplanes = int(inplanes / headers)  # C / h

        self.conv_mask = tf.keras.layers.Conv2D(
            filters=1,
            kernel_size=1,
            kernel_initializer=tf.initializers.he_normal()
        )

        self.transform = tf.keras.Sequential(
            [
                tf.keras.layers.Conv2D(
                    filters=self.inplanes,
                    kernel_size=1,
                    kernel_initializer=tf.initializers.he_normal()
                ),
                tf.keras.layers.LayerNormalization([1, 2, 3]),
                tf.keras.layers.ReLU(),
                tf.keras.layers.Conv2D(
                    filters=self.inplanes,
                    kernel_size=1,
                    kernel_initializer=tf.initializers.he_normal()
                ),
            ],
            name='transform'
        )

    @tf.function
    def context_modeling(self, inputs: tf.Tensor) -> tf.Tensor:
        b, h, w, c = (tf.shape(inputs)[i] for i in range(4))

        # B, H, W, C -->> B*h, H, W, C/h
        x = tf.reshape(inputs, shape=(b, h, w, self.headers, self.single_header_inplanes))
        x = tf.transpose(x, perm=(0, 3, 1, 2, 4))
        x = tf.reshape(x, shape=(b * self.headers, h, w, self.single_header_inplanes))

        # Compute shorcut
        shortcut = x
        # B*h, 1, H*W, C/h
        shortcut = tf.reshape(shortcut, shape=(b * self.headers, 1, h * w, self.single_header_inplanes))
        # B*h, 1, C/h, H*W
        shortcut = tf.transpose(shortcut, perm=[0, 1, 3, 2])

        # Compute context mask
        # B*h, H, W, 1,
        context_mask = self.conv_mask(x)
        # B*h, 1, H*W, 1
        context_mask = tf.reshape(context_mask, shape=(b * self.headers, 1, h * w, 1))
        # scale variance
        if self.att_scale and self.headers > 1:
            context_mask = context_mask / tf.sqrt(self.single_header_inplanes)
        # B*h, 1, H*W, 1
        context_mask = tf.keras.activations.softmax(context_mask, axis=2)

        # Compute context
        # B*h, 1, C/h, 1
        context = tf.matmul(shortcut, context_mask)
        context = tf.reshape(context, shape=(b, 1, c, 1))
        # B, 1, 1, C
        context = tf.transpose(context, perm=(0, 1, 3, 2))
        # Set shape to resolve shape when calling this module in the Sequential MAGCResnet
        batch, chan = inputs.get_shape().as_list()[0], inputs.get_shape().as_list()[-1]
        context.set_shape([batch, 1, 1, chan])
        return context

    def call(self, inputs: tf.Tensor, **kwargs) -> tf.Tensor:
        # Context modeling: B, H, W, C  ->  B, 1, 1, C
        context = self.context_modeling(inputs)
        # Transform: B, 1, 1, C  ->  B, 1, 1, C
        transformed = self.transform(context)
        return inputs + transformed


class MAGCResnet(Sequential):

    """Implements the modified resnet with MAGC layers, as described in paper.

    Args:
        headers: number of header to split channels in MAGC layers
        input_shape: shape of the model input (without batch dim)
    """

    def __init__(
        self,
        headers: int = 1,
        input_shape: Tuple[int, int, int] = (48, 160, 3),
    ) -> None:
        _layers = [
            # conv_1x
            *conv_sequence(out_channels=64, activation='relu', bn=True, kernel_size=3, input_shape=input_shape),
            *conv_sequence(out_channels=128, activation='relu', bn=True, kernel_size=3),
            layers.MaxPooling2D((2, 2), (2, 2)),
            # conv_2x
            ResnetStage(num_blocks=1, output_channels=256),
            MAGC(inplanes=256, headers=headers, att_scale=True),
            *conv_sequence(out_channels=256, activation='relu', bn=True, kernel_size=3),
            layers.MaxPooling2D((2, 2), (2, 2)),
            # conv_3x
            ResnetStage(num_blocks=2, output_channels=512),
            MAGC(inplanes=512, headers=headers, att_scale=True),
            *conv_sequence(out_channels=512, activation='relu', bn=True, kernel_size=3),
            layers.MaxPooling2D((2, 1), (2, 1)),
            # conv_4x
            ResnetStage(num_blocks=5, output_channels=512),
            MAGC(inplanes=512, headers=headers, att_scale=True),
            *conv_sequence(out_channels=512, activation='relu', bn=True, kernel_size=3),
            # conv_5x
            ResnetStage(num_blocks=3, output_channels=512),
            MAGC(inplanes=512, headers=headers, att_scale=True),
            *conv_sequence(out_channels=512, activation='relu', bn=True, kernel_size=3),
        ]
        super().__init__(_layers)


class MASTER(RecognitionModel):

    """Implements MASTER as described in paper: <https://arxiv.org/pdf/1910.02562.pdf>`_.
    Implementation based on the official TF implementation: <https://github.com/jiangxiluning/MASTER-TF>`_.

    Args:
        vocab: vocabulary, (without EOS, SOS, PAD)
        d_model: d parameter for the transformer decoder
        headers: headers for the MAGC module
        dff: depth of the pointwise feed-forward layer
        num_heads: number of heads for the mutli-head attention module
        num_layers: number of decoder layers to stack
        max_length: maximum length of character sequence handled by the model
        input_size: size of the image inputs
    """

    def __init__(
        self,
        vocab: str,
        d_model: int = 512,
        headers: int = 1,
        dff: int = 2048,
        num_heads: int = 8,
        num_layers: int = 3,
        max_length: int = 50,
<<<<<<< HEAD
        input_shape: tuple = (48, 160, 3),
        cfg: Optional[Dict[str, Any]] = None,
=======
        input_size: Tuple[int, int, int] = (48, 160, 3),
>>>>>>> 220d2222
    ) -> None:
        super().__init__(vocab=vocab, cfg=cfg)

        self.max_length = max_length
        self.vocab_size = len(vocab)

        self.feature_extractor = MAGCResnet(headers=headers, input_shape=input_shape)
        self.seq_embedding = layers.Embedding(self.vocab_size + 1, d_model)  # One additional class for EOS

        self.decoder = Decoder(
            num_layers=num_layers,
            d_model=d_model,
            num_heads=num_heads,
            dff=dff,
            vocab_size=self.vocab_size,
            maximum_position_encoding=max_length,
        )
        self.feature_pe = positional_encoding(input_shape[0] * input_shape[1], d_model)
        self.linear = layers.Dense(self.vocab_size + 1, kernel_initializer=tf.initializers.he_uniform())

        self.postprocessor = MASTERPostProcessor(vocab=self.vocab)

    @tf.function
    def make_mask(self, target: tf.Tensor) -> tf.Tensor:
        look_ahead_mask = create_look_ahead_mask(tf.shape(target)[1])
        target_padding_mask = create_padding_mask(target, self.vocab_size)  # Pad with EOS
        combined_mask = tf.maximum(target_padding_mask, look_ahead_mask)
        return combined_mask

    def compute_loss(
        self,
        model_output: tf.Tensor,
        gt: tf.Tensor,
        seq_len: tf.Tensor,
    ) -> tf.Tensor:
        """Compute categorical cross-entropy loss for the model.
        Sequences are masked after the EOS character.

        Args:
            gt: the encoded tensor with gt labels
            model_output: predicted logits of the model
            seq_len: lengths of each gt word inside the batch

        Returns:
            The loss of the model on the batch
        """
        # Input length : number of timesteps
        input_len = tf.shape(model_output)[1]
        # Add one for additional <eos> token
        seq_len = seq_len + 1
        # One-hot gt labels
        oh_gt = tf.one_hot(gt, depth=model_output.shape[2])
        # Compute loss
        cce = tf.nn.softmax_cross_entropy_with_logits(oh_gt, model_output)
        # Compute mask
        mask_values = tf.zeros_like(cce)
        mask_2d = tf.sequence_mask(seq_len, input_len)
        masked_loss = tf.where(mask_2d, cce, mask_values)
        ce_loss = tf.math.divide(tf.reduce_sum(masked_loss, axis=1), tf.cast(seq_len, tf.float32))

        return tf.expand_dims(ce_loss, axis=1)

    def call(
        self,
        inputs: tf.Tensor,
        labels: Optional[List[str]] = None,
        return_model_output: bool = False,
        return_preds: bool = False,
        **kwargs
    ) -> Dict[str, Any]:
        """Call function for training

        Args:
            inputs: images
            labels: list of str labels
            return_model_output: if True, return logits
            return_preds: if True, decode logits

        Return:
            A dictionnary containing eventually loss, logits and predictions.
        """

        # Encode
        feature = self.feature_extractor(inputs, **kwargs)
        b, h, w, c = (tf.shape(feature)[i] for i in range(4))
        feature = tf.reshape(feature, shape=(b, h * w, c))
        encoded = feature + self.feature_pe[:, :h * w, :]

        out: Dict[str, tf.Tensor] = {}

        if labels is not None:
            # Compute target: tensor of gts and sequence lengths
            gt, seq_len = self.compute_target(labels)
            tgt_mask = self.make_mask(gt)
            # Compute logits
            output = self.decoder(gt, encoded, tgt_mask, None, training=True)
            logits = self.linear(output)
            # Compute loss
            out['loss'] = self.compute_loss(logits, gt, seq_len)

        else:
            _, logits = self.decode(encoded)

        if return_model_output:
            out['out_map'] = logits

        if return_preds:
            predictions = self.postprocessor(logits)
            out['preds'] = predictions

        return out

    @tf.function
    def decode(self, encoded: tf.Tensor) -> Tuple[tf.Tensor, tf.Tensor]:
        """Decode function for prediction

        Args:
            encoded: encoded features

        Return:
            A Tuple of tf.Tensor: predictions, logits
        """
        b = tf.shape(encoded)[0]
        max_len = tf.constant(self.max_length, dtype=tf.int32)
        start_symbol = tf.constant(self.vocab_size + 1, dtype=tf.int32)  # SOS (EOS = vocab_size)
        padding_symbol = tf.constant(self.vocab_size, dtype=tf.int32)

        ys = tf.fill(dims=(b, max_len - 1), value=padding_symbol)
        start_vector = tf.fill(dims=(b, 1), value=start_symbol)
        ys = tf.concat([start_vector, ys], axis=-1)

        final_logits = tf.zeros(shape=(b, max_len - 1, self.vocab_size + 1), dtype=tf.float32)  # don't fgt EOS
        # max_len = len + 2
        for i in range(self.max_length - 1):
            ys_mask = self.make_mask(ys)
            output = self.decoder(ys, encoded, ys_mask, None, training=False)
            logits = self.linear(output)
            prob = tf.nn.softmax(logits, axis=-1)
            next_word = tf.argmax(prob, axis=-1, output_type=ys.dtype)

            # ys.shape = B, T
            i_mesh, j_mesh = tf.meshgrid(tf.range(b), tf.range(max_len), indexing='ij')
            indices = tf.stack([i_mesh[:, i + 1], j_mesh[:, i + 1]], axis=1)

            ys = tf.tensor_scatter_nd_update(ys, indices, next_word[:, i + 1])

            if i == (self.max_length - 2):
                final_logits = logits

        # ys predictions of shape B x max_length, final_logits of shape B x max_length x vocab_size + 1
        return ys, final_logits


class MASTERPostProcessor(RecognitionPostProcessor):
    """Post processor for MASTER architectures
    Args:
        vocab: string containing the ordered sequence of supported characters
        ignore_case: if True, ignore case of letters
        ignore_accents: if True, ignore accents of letters
    """

    def __call__(
        self,
        logits: tf.Tensor,
    ) -> List[Tuple[str, float]]:
        # compute pred with argmax for attention models
        out_idxs = tf.math.argmax(logits, axis=2)
        # N x L
        probs = tf.gather(tf.nn.softmax(logits, axis=-1), out_idxs, axis=-1, batch_dims=2)
        # Take the minimum confidence of the sequence
        probs = tf.math.reduce_min(probs, axis=1)

        # decode raw output of the model with tf_label_to_idx
        out_idxs = tf.cast(out_idxs, dtype='int32')
        decoded_strings_pred = tf.strings.reduce_join(inputs=tf.nn.embedding_lookup(self._embedding, out_idxs), axis=-1)
        decoded_strings_pred = tf.strings.split(decoded_strings_pred, "<eos>")
        decoded_strings_pred = tf.sparse.to_dense(decoded_strings_pred.to_sparse(), default_value='not valid')[:, 0]
        word_values = [word.decode() for word in decoded_strings_pred.numpy().tolist()]

        return list(zip(word_values, probs.numpy().tolist()))


def _master(arch: str, pretrained: bool, input_shape: Tuple[int, int, int] = None, **kwargs: Any) -> MASTER:

    # Patch the config
    _cfg = deepcopy(default_cfgs[arch])
    _cfg['input_shape'] = input_shape or _cfg['input_shape']
    _cfg['vocab'] = kwargs.get('vocab', _cfg['vocab'])
    _cfg['d_model'] = kwargs.get('d_model', _cfg['d_model'])
    _cfg['headers'] = kwargs.get('headers', _cfg['headers'])
    _cfg['dff'] = kwargs.get('dff', _cfg['dff'])
    _cfg['num_heads'] = kwargs.get('num_heads', _cfg['num_heads'])
    _cfg['num_layers'] = kwargs.get('num_layers', _cfg['num_layers'])
    _cfg['max_length'] = kwargs.get('max_length', _cfg['max_length'])

    kwargs['vocab'] = _cfg['vocab']
    kwargs['d_model'] = _cfg['d_model']
    kwargs['headers'] = _cfg['headers']
    kwargs['dff'] = _cfg['dff']
    kwargs['num_heads'] = _cfg['num_heads']
    kwargs['num_layers'] = _cfg['num_layers']
    kwargs['max_length'] = _cfg['max_length']

    # Build the model
    model = MASTER(cfg=_cfg, **kwargs)
    # Load pretrained parameters
    if pretrained:
        load_pretrained_params(model, default_cfgs[arch]['url'])

    return model


def master(pretrained: bool = False, **kwargs: Any) -> MASTER:
    """MASTER as described in paper: <https://arxiv.org/pdf/1910.02562.pdf>`_.
    Example::
        >>> import tensorflow as tf
        >>> from doctr.models import master
        >>> model = master(pretrained=False)
        >>> input_tensor = tf.random.uniform(shape=[1, 48, 160, 3], maxval=1, dtype=tf.float32)
        >>> out = model(input_tensor)
    Args:
        pretrained (bool): If True, returns a model pre-trained on our text recognition dataset
    Returns:
        text recognition architecture
    """

    return _master('master', pretrained, **kwargs)<|MERGE_RESOLUTION|>--- conflicted
+++ resolved
@@ -21,7 +21,6 @@
     'master': {
         'mean': (.5, .5, .5),
         'std': (1., 1., 1.),
-        'd_model': 512, 'headers': 1, 'dff': 2048, 'num_heads': 8, 'num_layers': 3, 'max_length': 50,
         'input_shape': (48, 160, 3),
         'post_processor': 'MASTERPostProcessor',
         'vocab': VOCABS['french'],
@@ -193,12 +192,8 @@
         num_heads: int = 8,
         num_layers: int = 3,
         max_length: int = 50,
-<<<<<<< HEAD
         input_shape: tuple = (48, 160, 3),
         cfg: Optional[Dict[str, Any]] = None,
-=======
-        input_size: Tuple[int, int, int] = (48, 160, 3),
->>>>>>> 220d2222
     ) -> None:
         super().__init__(vocab=vocab, cfg=cfg)
 
@@ -387,20 +382,8 @@
     _cfg = deepcopy(default_cfgs[arch])
     _cfg['input_shape'] = input_shape or _cfg['input_shape']
     _cfg['vocab'] = kwargs.get('vocab', _cfg['vocab'])
-    _cfg['d_model'] = kwargs.get('d_model', _cfg['d_model'])
-    _cfg['headers'] = kwargs.get('headers', _cfg['headers'])
-    _cfg['dff'] = kwargs.get('dff', _cfg['dff'])
-    _cfg['num_heads'] = kwargs.get('num_heads', _cfg['num_heads'])
-    _cfg['num_layers'] = kwargs.get('num_layers', _cfg['num_layers'])
-    _cfg['max_length'] = kwargs.get('max_length', _cfg['max_length'])
 
     kwargs['vocab'] = _cfg['vocab']
-    kwargs['d_model'] = _cfg['d_model']
-    kwargs['headers'] = _cfg['headers']
-    kwargs['dff'] = _cfg['dff']
-    kwargs['num_heads'] = _cfg['num_heads']
-    kwargs['num_layers'] = _cfg['num_layers']
-    kwargs['max_length'] = _cfg['max_length']
 
     # Build the model
     model = MASTER(cfg=_cfg, **kwargs)
