--- conflicted
+++ resolved
@@ -196,11 +196,7 @@
         input_shape: tuple = (48, 160, 3),
         cfg: Optional[Dict[str, Any]] = None,
     ) -> None:
-<<<<<<< HEAD
-        super().__init__(vocab=vocab, cfg=cfg)
-=======
         super().__init__(vocab=vocab)
->>>>>>> c72e2f21
 
         self.max_length = max_length
         self.vocab_size = len(vocab)
@@ -293,18 +289,13 @@
             # Compute target: tensor of gts and sequence lengths
             gt, seq_len = self.compute_target(labels)
 
-<<<<<<< HEAD
             tgt_mask = self.make_mask(gt)
 
             # Compute logits
-            output, _ = self.decoder(gt, encoded, tgt_mask, None, training=True)
+            output = self.decoder(gt, encoded, tgt_mask, None, training=True)
             logits = self.linear(output)
             if return_model_output:
                 out['out_map'] = logits
-=======
-        output = self.decoder(labels, encoded, tgt_mask, None, training=True)
-        logits = self.linear(output)
->>>>>>> c72e2f21
 
             # Compute loss
             out['loss'] = self.compute_loss(logits, gt, seq_len)
@@ -333,17 +324,7 @@
         Return:
             A Tuple of tf.Tensor: predictions, logits
         """
-<<<<<<< HEAD
-        B = tf.shape(encoded)[0]
-=======
-
-        feature = self.feature_extractor(inputs, training=False)
-        b, h, w, c = (tf.shape(feature)[i] for i in range(4))
-
-        feature = tf.reshape(feature, shape=(b, h * w, c))
-        encoded = feature + self.feature_pe[:, :h * w, :]
-
->>>>>>> c72e2f21
+        b = tf.shape(encoded)[0]
         max_len = tf.constant(self.max_length, dtype=tf.int32)
         start_symbol = tf.constant(self.vocab_size + 1, dtype=tf.int32)  # SOS (EOS = vocab_size)
         padding_symbol = tf.constant(self.vocab_size, dtype=tf.int32)
