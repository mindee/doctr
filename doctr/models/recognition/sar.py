# Copyright (C) 2021, Mindee.

# This program is licensed under the Apache License version 2.
# See LICENSE or go to <https://www.apache.org/licenses/LICENSE-2.0.txt> for full license details.

from copy import deepcopy
import tensorflow as tf
from tensorflow.keras import Sequential, layers
from typing import Tuple, Dict, List, Any, Optional

from .. import vgg
from ..utils import load_pretrained_params
from .core import RecognitionModel
from .core import RecognitionPostProcessor

__all__ = ['SAR', 'SARPostProcessor', 'sar_vgg16_bn']

default_cfgs: Dict[str, Dict[str, Any]] = {
    'sar_vgg16_bn': {
        'backbone': 'vgg16_bn', 'rnn_units': 512, 'max_length': 40, 'num_decoders': 2,
        'input_shape': (64, 256, 3),
        'post_processor': 'SARPostProcessor',
        'vocab': ('3K}7eé;5àÎYho]QwV6qU~W"XnbBvcADfËmy.9ÔpÛ*{CôïE%M4#ÈR:g@T$x?0î£|za1ù8,OG€P-'
                  'kçHëÀÂ2É/ûIJ\'j(LNÙFut[)èZs+&°Sd=Ï!<â_Ç>rêi`l'),
        'url': None,
    },
}


class AttentionModule(layers.Layer):
    """Implements attention module of the SAR model

    Args:
        attention_units: number of hidden attention units

    """
    def __init__(
        self,
        attention_units: int
    ) -> None:

        super().__init__()
        self.hidden_state_projector = layers.Conv2D(
            attention_units, 1, strides=1, use_bias=False, padding='same', kernel_initializer='he_normal',
        )
        self.features_projector = layers.Conv2D(
            attention_units, 3, strides=1, use_bias=True, padding='same', kernel_initializer='he_normal',
        )
        self.attention_projector = layers.Conv2D(
            1, 1, strides=1, use_bias=False, padding="same", kernel_initializer='he_normal',
        )
        self.flatten = layers.Flatten()

    def call(
        self,
        features: tf.Tensor,
        hidden_state: tf.Tensor,
        **kwargs: Any,
    ) -> tf.Tensor:

        [H, W] = features.get_shape().as_list()[1:3]
        # shape (N, 1, 1, rnn_units) -> (N, 1, 1, attention_units)
        hidden_state_projection = self.hidden_state_projector(hidden_state, **kwargs)
        # shape (N, H, W, vgg_units) -> (N, H, W, attention_units)
        features_projection = self.features_projector(features, **kwargs)
        projection = tf.math.tanh(hidden_state_projection + features_projection)
        # shape (N, H, W, attention_units) -> (N, H, W, 1)
        attention = self.attention_projector(projection, **kwargs)
        # shape (N, H, W, 1) -> (N, H * W)
        attention = self.flatten(attention)
        attention = tf.nn.softmax(attention)
        # shape (N, H * W) -> (N, H, W, 1)
        attention_map = tf.reshape(attention, [-1, H, W, 1])
        glimpse = tf.math.multiply(features, attention_map)
        # shape (N, H * W) -> (N, 1)
        glimpse = tf.reduce_sum(glimpse, axis=[1, 2])
        return glimpse


class SARDecoder(layers.Layer):
    """Implements decoder module of the SAR model

    Args:
        rnn_units: number of hidden units in recurrent cells
        max_length: maximum length of a sequence
        vocab_size: number of classes in the model alphabet
        embedding_units: number of hidden embedding units
        attention_units: number of hidden attention units
        num_decoder_layers: number of LSTM layers to stack


    """
    def __init__(
        self,
        rnn_units: int,
        max_length: int,
        vocab_size: int,
        embedding_units: int,
        attention_units: int,
        num_decoder_layers: int = 2
    ) -> None:

        super().__init__()
        self.vocab_size = vocab_size
        self.embed = layers.Dense(embedding_units, use_bias=False)
        self.attention_module = AttentionModule(attention_units)
        self.output_dense = layers.Dense(vocab_size + 1, use_bias=True)
        self.max_length = max_length
        self.lstm_decoder = layers.StackedRNNCells(
            [layers.LSTMCell(rnn_units, dtype=tf.float32, implementation=1) for _ in range(num_decoder_layers)]
        )

    def call(
        self,
        features: tf.Tensor,
        holistic: tf.Tensor,
        **kwargs: Any,
    ) -> tf.Tensor:

        batch_size = tf.shape(features)[0]
        # initialize states (each of shape (N, rnn_units))
        states = self.lstm_decoder.get_initial_state(
            inputs=None, batch_size=batch_size, dtype=tf.float32
        )
        # run first step of lstm
        # holistic: shape (N, rnn_units)
        _, states = self.lstm_decoder(holistic, states, **kwargs)
<<<<<<< HEAD
        # Initialize with the index of virtual START symbol (placed after <eos>)
        symbol = tf.fill(batch_size, self.vocab_size + 1)
=======
        sos_symbol = self.vocab_size + 1
        symbol = tf.fill(batch_size, sos_symbol)

>>>>>>> 38396557
        logits_list = []
        for _ in range(self.max_length + 1):  # keep 1 step for <eos>
            # one-hot symbol with depth vocab_size + 1
            # embeded_symbol: shape (N, embedding_units)
            embeded_symbol = self.embed(tf.one_hot(symbol, depth=self.vocab_size + 1), **kwargs)
            logits, states = self.lstm_decoder(embeded_symbol, states, **kwargs)
            glimpse = self.attention_module(
                features, tf.expand_dims(tf.expand_dims(logits, axis=1), axis=1), **kwargs,
            )
            # logits: shape (N, rnn_units), glimpse: shape (N, 1)
            logits = tf.concat([logits, glimpse], axis=-1)
            # shape (N, rnn_units + 1) -> (N, vocab_size + 1)
            logits = self.output_dense(logits, **kwargs)
            # update symbol with predicted logits for t+1 step
            symbol = tf.argmax(logits, axis=-1)
            logits_list.append(logits)
        outputs = tf.stack(logits_list, axis=1)  # shape (N, max_length + 1, vocab_size + 1)

        return outputs


class SAR(RecognitionModel):
    """Implements a SAR architecture as described in `"Show, Attend and Read:A Simple and Strong Baseline for
    Irregular Text Recognition" <https://arxiv.org/pdf/1811.00751.pdf>`_.

    Args:
        feature_extractor: the backbone serving as feature extractor
        vocab_size: size of the alphabet
        rnn_units: number of hidden units in both encoder and decoder LSTM
        embedding_units: number of embedding units
        attention_units: number of hidden units in attention module
        max_length: maximum word length handled by the model
        num_decoders: number of LSTM to stack in decoder layer

    """
    def __init__(
        self,
        feature_extractor,
        vocab_size: int = 110,
        rnn_units: int = 512,
        embedding_units: int = 512,
        attention_units: int = 512,
        max_length: int = 30,
        num_decoders: int = 2,
        cfg: Optional[Dict[str, Any]] = None,
    ) -> None:

        super().__init__(cfg=cfg)

        self.feat_extractor = feature_extractor

        self.encoder = Sequential(
            [
                layers.LSTM(units=rnn_units, return_sequences=True),
                layers.LSTM(units=rnn_units, return_sequences=False)
            ]
        )

        self.decoder = SARDecoder(
            rnn_units, max_length, vocab_size, embedding_units, attention_units, num_decoders,

        )

    def call(
        self,
        x: tf.Tensor,
        **kwargs: Any,
    ) -> tf.Tensor:

        features = self.feat_extractor(x, **kwargs)
        pooled_features = tf.reduce_max(features, axis=1)  # vertical max pooling
        encoded = self.encoder(pooled_features, **kwargs)
        decoded = self.decoder(features, encoded, **kwargs)

        return decoded


class SARPostProcessor(RecognitionPostProcessor):
    """Post processor for SAR architectures

    Args:
        vocab: string containing the ordered sequence of supported characters
        ignore_case: if True, ignore case of letters
        ignore_accents: if True, ignore accents of letters
    """

    def __call__(
        self,
        logits: tf.Tensor,
    ) -> List[str]:
        # compute pred with argmax for attention models
        pred = tf.math.argmax(logits, axis=2)

        # decode raw output of the model with tf_label_to_idx
        pred = tf.cast(pred, dtype='int32')
        decoded_strings_pred = tf.strings.reduce_join(inputs=tf.nn.embedding_lookup(self._embedding, pred), axis=-1)
        decoded_strings_pred = tf.strings.split(decoded_strings_pred, "<eos>")
        decoded_strings_pred = tf.sparse.to_dense(decoded_strings_pred.to_sparse(), default_value='not valid')[:, 0]
        words_list = [word.decode() for word in list(decoded_strings_pred.numpy())]

        if self.ignore_case:
            words_list = [word.lower() for word in words_list]

        if self.ignore_accents:
            raise NotImplementedError

        return words_list


def _sar_vgg(arch: str, pretrained: bool, input_shape: Tuple[int, int, int] = None, **kwargs: Any) -> SAR:

    # Patch the config
    _cfg = deepcopy(default_cfgs[arch])
    _cfg['input_shape'] = input_shape or _cfg['input_shape']
    _cfg['vocab_size'] = kwargs.get('vocab_size', len(_cfg['vocab']))
    _cfg['rnn_units'] = kwargs.get('rnn_units', _cfg['rnn_units'])
    _cfg['embedding_units'] = kwargs.get('embedding_units', _cfg['rnn_units'])
    _cfg['attention_units'] = kwargs.get('attention_units', _cfg['rnn_units'])
    _cfg['max_length'] = kwargs.get('max_length', _cfg['max_length'])
    _cfg['num_decoders'] = kwargs.get('num_decoders', _cfg['num_decoders'])

    # Feature extractor
    feat_extractor = vgg.__dict__[default_cfgs[arch]['backbone']](
        input_shape=_cfg['input_shape'],
        include_top=False,
    )

    kwargs['vocab_size'] = _cfg['vocab_size']
    kwargs['rnn_units'] = _cfg['rnn_units']
    kwargs['embedding_units'] = _cfg['embedding_units']
    kwargs['attention_units'] = _cfg['attention_units']
    kwargs['max_length'] = _cfg['max_length']
    kwargs['num_decoders'] = _cfg['num_decoders']

    # Build the model
    model = SAR(feat_extractor, cfg=_cfg, **kwargs)
    # Load pretrained parameters
    if pretrained:
        load_pretrained_params(model, default_cfgs[arch]['url'])

    return model


def sar_vgg16_bn(pretrained: bool = False, **kwargs: Any) -> SAR:
    """SAR with a VGG16 feature extractor as described in `"Show, Attend and Read:A Simple and Strong
    Baseline for Irregular Text Recognition" <https://arxiv.org/pdf/1811.00751.pdf>`_.

    Args:
        pretrained (bool): If True, returns a model pre-trained on ImageNet

    Returns:
        text recognition architecture
    """

    return _sar_vgg('sar_vgg16_bn', pretrained, **kwargs)<|MERGE_RESOLUTION|>--- conflicted
+++ resolved
@@ -125,14 +125,8 @@
         # run first step of lstm
         # holistic: shape (N, rnn_units)
         _, states = self.lstm_decoder(holistic, states, **kwargs)
-<<<<<<< HEAD
         # Initialize with the index of virtual START symbol (placed after <eos>)
         symbol = tf.fill(batch_size, self.vocab_size + 1)
-=======
-        sos_symbol = self.vocab_size + 1
-        symbol = tf.fill(batch_size, sos_symbol)
-
->>>>>>> 38396557
         logits_list = []
         for _ in range(self.max_length + 1):  # keep 1 step for <eos>
             # one-hot symbol with depth vocab_size + 1
