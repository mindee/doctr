# Copyright (C) 2021-2023, Mindee.

# This program is licensed under the Apache License 2.0.
# See LICENSE or go to <https://opensource.org/licenses/Apache-2.0> for full license details.

from copy import deepcopy
from typing import Any, Callable, Dict, List, Optional, Tuple

import torch
from torch import nn
from torch.nn import functional as F
from torchvision.models._utils import IntermediateLayerGetter

from doctr.datasets import VOCABS

from ...classification import vit_b, vit_s
from ...utils.pytorch import load_pretrained_params
from .base import _ViTSTR, _ViTSTRPostProcessor

__all__ = ["ViTSTR", "vitstr_small", "vitstr_base"]

default_cfgs: Dict[str, Dict[str, Any]] = {
    "vitstr_small": {
        "mean": (0.694, 0.695, 0.693),
        "std": (0.299, 0.296, 0.301),
        "input_shape": (3, 32, 128),
        "vocab": VOCABS["french"],
        "url": None,
    },
    "vitstr_base": {
        "mean": (0.694, 0.695, 0.693),
        "std": (0.299, 0.296, 0.301),
        "input_shape": (3, 32, 128),
        "vocab": VOCABS["french"],
        "url": None,
    },
}


class ViTSTR(_ViTSTR, nn.Module):
    """Implements a ViTSTR architecture as described in `"Vision Transformer for Fast and
    Efficient Scene Text Recognition" <https://arxiv.org/pdf/2105.08582.pdf>`_.

    Args:
        feature_extractor: the backbone serving as feature extractor
        vocab: vocabulary used for encoding
        embedding_units: number of embedding units
        max_length: maximum word length handled by the model
        dropout_prob: dropout probability of the encoder LSTM
        input_shape: input shape of the image
        exportable: onnx exportable returns only logits
        cfg: dictionary containing information about the model
    """

    def __init__(
        self,
        feature_extractor,
        vocab: str,
        embedding_units: int,
        max_length: int = 32,  # different from paper
        input_shape: Tuple[int, int, int] = (3, 32, 128),  # different from paper
        exportable: bool = False,
        cfg: Optional[Dict[str, Any]] = None,
    ) -> None:
        super().__init__()
        self.vocab = vocab
        self.exportable = exportable
        self.cfg = cfg
        self.max_length = max_length + 2  # +2 for SOS and EOS

        self.feat_extractor = feature_extractor
        self.head = nn.Linear(embedding_units, len(self.vocab) + 1)  # +1 for EOS

        self.postprocessor = ViTSTRPostProcessor(vocab=self.vocab)

    def forward(
        self,
        x: torch.Tensor,
        target: Optional[List[str]] = None,
        return_model_output: bool = False,
        return_preds: bool = False,
    ) -> Dict[str, Any]:
        features = self.feat_extractor(x)["features"]  # (batch_size, patches_seqlen, d_model)

        if target is not None:
            _gt, _seq_len = self.build_target(target)
            gt, seq_len = torch.from_numpy(_gt).to(dtype=torch.long), torch.tensor(_seq_len)
            gt, seq_len = gt.to(x.device), seq_len.to(x.device)

        if self.training and target is None:
            raise ValueError("Need to provide labels during training")

        # borrowed from : https://github.com/baudm/parseq/blob/main/strhub/models/vitstr/model.py
        features = features[:, : self.max_length]  # (batch_size, max_length, d_model)
        B, N, E = features.size()
        features = features.reshape(B * N, E)
        logits = self.head(features).view(B, N, len(self.vocab) + 1)  # (batch_size, max_length, vocab + 1)
        decoded_features = logits[:, 1:]  # remove cls_token

        out: Dict[str, Any] = {}
        if self.exportable:
            out["logits"] = decoded_features
            return out

        if return_model_output:
            out["out_map"] = decoded_features

        if target is None or return_preds:
            # Post-process boxes
            out["preds"] = self.postprocessor(decoded_features)

        if target is not None:
            out["loss"] = self.compute_loss(decoded_features, gt, seq_len)

        return out

    @staticmethod
    def compute_loss(
        model_output: torch.Tensor,
        gt: torch.Tensor,
        seq_len: torch.Tensor,
    ) -> torch.Tensor:
        """Compute categorical cross-entropy loss for the model.
        Sequences are masked after the EOS character.

        Args:
            model_output: predicted logits of the model
            gt: the encoded tensor with gt labels
            seq_len: lengths of each gt word inside the batch

        Returns:
            The loss of the model on the batch
        """
        # Input length : number of steps
        input_len = model_output.shape[1]
        # Add one for additional <eos> token (sos disappear in shift!)
        seq_len = seq_len + 1
        # Compute loss: don't forget to shift gt! Otherwise the model learns to output the gt[t-1]!
        # The "masked" first gt char is <sos>.
        cce = F.cross_entropy(model_output.permute(0, 2, 1), gt[:, 1:], reduction="none")
<<<<<<< HEAD
        # Compute mask, remove 1 timestep here as well
=======
        # Compute mask
>>>>>>> f3f45c63
        mask_2d = torch.arange(input_len, device=model_output.device)[None, :] >= seq_len[:, None]
        cce[mask_2d] = 0

        ce_loss = cce.sum(1) / seq_len.to(dtype=model_output.dtype)
        return ce_loss.mean()


class ViTSTRPostProcessor(_ViTSTRPostProcessor):
    """Post processor for ViTSTR architecture

    Args:
        vocab: string containing the ordered sequence of supported characters
    """

    def __call__(
        self,
        logits: torch.Tensor,
    ) -> List[Tuple[str, float]]:
        # compute pred with argmax for attention models
        out_idxs = logits.argmax(-1)
        # N x L
        probs = torch.gather(torch.softmax(logits, -1), -1, out_idxs.unsqueeze(-1)).squeeze(-1)
        # Take the minimum confidence of the sequence
        probs = probs.min(dim=1).values.detach().cpu()

        # Manual decoding
        word_values = [
            "".join(self._embedding[idx] for idx in encoded_seq).split("<eos>")[0]
            for encoded_seq in out_idxs.cpu().numpy()
        ]

        return list(zip(word_values, probs.numpy().tolist()))


def _vitstr(
    arch: str,
    pretrained: bool,
    backbone_fn: Callable[[bool], nn.Module],
    layer: str,
    ignore_keys: Optional[List[str]] = None,
    **kwargs: Any,
) -> ViTSTR:
    # Patch the config
    _cfg = deepcopy(default_cfgs[arch])
    _cfg["vocab"] = kwargs.get("vocab", _cfg["vocab"])
    _cfg["input_shape"] = kwargs.get("input_shape", _cfg["input_shape"])
    patch_size = kwargs.get("patch_size", (4, 8))

    kwargs["vocab"] = _cfg["vocab"]
    kwargs["input_shape"] = _cfg["input_shape"]

    # Feature extractor
    feat_extractor = IntermediateLayerGetter(
        # NOTE: we don't use a pretrained backbone for non-rectangular patches to avoid the pos embed mismatch
        backbone_fn(False, input_shape=_cfg["input_shape"], patch_size=patch_size),  # type: ignore[call-arg]
        {layer: "features"},
    )

    kwargs.pop("patch_size", None)
    kwargs.pop("pretrained_backbone", None)

    # Build the model
    model = ViTSTR(feat_extractor, cfg=_cfg, **kwargs)
    # Load pretrained parameters
    if pretrained:
        # The number of classes is not the same as the number of classes in the pretrained model =>
        # remove the last layer weights
        _ignore_keys = ignore_keys if _cfg["vocab"] != default_cfgs[arch]["vocab"] else None
        load_pretrained_params(model, default_cfgs[arch]["url"], ignore_keys=_ignore_keys)

    return model


def vitstr_small(pretrained: bool = False, **kwargs: Any) -> ViTSTR:
    """ViTSTR-Small as described in `"Vision Transformer for Fast and Efficient Scene Text Recognition"
    <https://arxiv.org/pdf/2105.08582.pdf>`_.

    >>> import torch
    >>> from doctr.models import vitstr_small
    >>> model = vitstr_small(pretrained=False)
    >>> input_tensor = torch.rand((1, 3, 32, 128))
    >>> out = model(input_tensor)

    Args:
        pretrained (bool): If True, returns a model pre-trained on our text recognition dataset

    Returns:
        text recognition architecture
    """

    return _vitstr(
        "vitstr_small",
        pretrained,
        vit_s,
        "1",
        embedding_units=384,
        patch_size=(4, 8),
        ignore_keys=["head.weight", "head.bias"],
        **kwargs,
    )


def vitstr_base(pretrained: bool = False, **kwargs: Any) -> ViTSTR:
    """ViTSTR-Base as described in `"Vision Transformer for Fast and Efficient Scene Text Recognition"
    <https://arxiv.org/pdf/2105.08582.pdf>`_.

    >>> import torch
    >>> from doctr.models import vitstr_base
    >>> model = vitstr_base(pretrained=False)
    >>> input_tensor = torch.rand((1, 3, 32, 128))
    >>> out = model(input_tensor)

    Args:
        pretrained (bool): If True, returns a model pre-trained on our text recognition dataset

    Returns:
        text recognition architecture
    """

    return _vitstr(
        "vitstr_base",
        pretrained,
        vit_b,
        "1",
        embedding_units=768,
        patch_size=(4, 8),
        ignore_keys=["head.weight", "head.bias"],
        **kwargs,
    )<|MERGE_RESOLUTION|>--- conflicted
+++ resolved
@@ -138,11 +138,7 @@
         # Compute loss: don't forget to shift gt! Otherwise the model learns to output the gt[t-1]!
         # The "masked" first gt char is <sos>.
         cce = F.cross_entropy(model_output.permute(0, 2, 1), gt[:, 1:], reduction="none")
-<<<<<<< HEAD
-        # Compute mask, remove 1 timestep here as well
-=======
         # Compute mask
->>>>>>> f3f45c63
         mask_2d = torch.arange(input_len, device=model_output.device)[None, :] >= seq_len[:, None]
         cce[mask_2d] = 0
 
