# Copyright (C) 2021, Mindee.

# This program is licensed under the Apache License version 2.
# See LICENSE or go to <https://www.apache.org/licenses/LICENSE-2.0.txt> for full license details.

from copy import deepcopy
import torch
from torch import nn
from torch.nn import functional as F
from typing import Tuple, Dict, List, Any, Optional

from ...backbones import vgg16_bn, resnet31
from ...utils import load_pretrained_params
from ..core import RecognitionModel, RecognitionPostProcessor
from ....datasets import VOCABS


__all__ = ['SAR', 'sar_resnet31']

default_cfgs: Dict[str, Dict[str, Any]] = {
<<<<<<< HEAD
=======
    'sar_vgg16_bn': {
        'mean': (.5, .5, .5),
        'std': (1., 1., 1.),
        'backbone': vgg16_bn, 'rnn_units': 512, 'max_length': 30, 'num_decoders': 2,
        'input_shape': (3, 32, 128),
        'vocab': VOCABS['legacy_french'],
        'url': None,
    },
>>>>>>> 8fd05b4a
    'sar_resnet31': {
        'mean': (.5, .5, .5),
        'std': (1., 1., 1.),
        'backbone': resnet31, 'rnn_units': 512, 'max_length': 30, 'num_decoders': 2,
        'input_shape': (3, 32, 128),
        'vocab': VOCABS['legacy_french'],
        'url': None,
    },
}


class AttentionModule(nn.Module):

    def __init__(self, feat_chans: int, state_chans: int, attention_units: int) -> None:
        super().__init__()
        self.feat_conv = nn.Conv2d(feat_chans, attention_units, 3, padding=1)
        # No need to add another bias since both tensors are summed together
        self.state_conv = nn.Conv2d(state_chans, attention_units, 1, bias=False)
        self.attention_projector = nn.Conv2d(attention_units, 1, 1, bias=False)

    def forward(self, features: torch.Tensor, hidden_state: torch.Tensor) -> torch.Tensor:
        # shape (N, vgg_units, H, W) -> (N, attention_units, H, W)
        feat_projection = self.feat_conv(features)
        # shape (N, rnn_units, 1, 1) -> (N, attention_units, 1, 1)
        state_projection = self.state_conv(hidden_state)
        projection = torch.tanh(feat_projection + state_projection)
        # shape (N, attention_units, H, W) -> (N, 1, H, W)
        attention = self.attention_projector(projection)
        # shape (N, 1, H, W) -> (N, H * W)
        attention = torch.flatten(attention, 1)
        # shape (N, H * W) -> (N, 1, H, W)
        attention = torch.softmax(attention, 1).reshape(-1, 1, features.shape[-2], features.shape[-1])

        glimpse = (features * attention).sum(dim=(2, 3))

        return glimpse


class SARDecoder(nn.Module):
    """Implements decoder module of the SAR model

    Args:
        rnn_units: number of hidden units in recurrent cells
        max_length: maximum length of a sequence
        vocab_size: number of classes in the model alphabet
        embedding_units: number of hidden embedding units
        attention_units: number of hidden attention units
        num_decoder_layers: number of LSTM layers to stack

    """
    def __init__(
        self,
        rnn_units: int,
        max_length: int,
        vocab_size: int,
        embedding_units: int,
        attention_units: int,
        num_decoder_layers: int = 2,
        feat_chans: int = 512,
    ) -> None:

        super().__init__()
        self.vocab_size = vocab_size
        self.lstm_cells = nn.ModuleList([
            nn.LSTMCell(rnn_units, rnn_units) for _ in range(num_decoder_layers)
        ])
        self.embed = nn.Linear(self.vocab_size + 1, embedding_units, bias=False)
        self.attention_module = AttentionModule(feat_chans, rnn_units, attention_units)
        self.output_dense = nn.Linear(2 * rnn_units, vocab_size + 1)
        self.max_length = max_length

    def forward(
        self,
        features: torch.Tensor,
        holistic: torch.Tensor,
        gt: Optional[torch.Tensor] = None,
    ) -> torch.Tensor:

        # initialize states (each of shape (N, rnn_units))
        hx = [None, None]
        # Initialize with the index of virtual START symbol (placed after <eos>)
        symbol = torch.zeros((features.shape[0], self.vocab_size + 1), device=features.device, dtype=features.dtype)
        logits_list = []
        for t in range(self.max_length + 1):  # keep 1 step for <eos>

            # one-hot symbol with depth vocab_size + 1
            # embeded_symbol: shape (N, embedding_units)
            embeded_symbol = self.embed(symbol)

            hx[0] = self.lstm_cells[0](embeded_symbol, hx[0])
            hx[1] = self.lstm_cells[1](hx[0][0], hx[1])  # type: ignore[index]
            logits, _ = hx[1]  # type: ignore[misc]

            glimpse = self.attention_module(
                features, logits.unsqueeze(-1).unsqueeze(-1),  # type: ignore[has-type]
            )
            # logits: shape (N, rnn_units), glimpse: shape (N, 1)
            logits = torch.cat([logits, glimpse], 1)  # type: ignore[has-type]
            # shape (N, rnn_units + 1) -> (N, vocab_size + 1)
            logits = self.output_dense(logits)
            # update symbol with predicted logits for t+1 step
            if gt is not None:
                _symbol = gt[:, t]  # type: ignore[index]
            else:
                _symbol = logits.argmax(-1)
            symbol = F.one_hot(_symbol, self.vocab_size + 1).to(dtype=features.dtype)
            logits_list.append(logits)
        outputs = torch.stack(logits_list, 1)  # shape (N, max_length + 1, vocab_size + 1)

        return outputs


class SAR(nn.Module, RecognitionModel):
    """Implements a SAR architecture as described in `"Show, Attend and Read:A Simple and Strong Baseline for
    Irregular Text Recognition" <https://arxiv.org/pdf/1811.00751.pdf>`_.

    Args:
        feature_extractor: the backbone serving as feature extractor
        vocab: vocabulary used for encoding
        rnn_units: number of hidden units in both encoder and decoder LSTM
        embedding_units: number of embedding units
        attention_units: number of hidden units in attention module
        max_length: maximum word length handled by the model
        num_decoders: number of LSTM to stack in decoder layer
        dropout_prob: dropout probability of the encoder LSTM
        cfg: default setup dict of the model
    """

    def __init__(
        self,
        feature_extractor,
        vocab: str,
        rnn_units: int = 512,
        embedding_units: int = 512,
        attention_units: int = 512,
        max_length: int = 32,
        num_decoders: int = 2,
        dropout_prob: float = 0.,
        cfg: Optional[Dict[str, Any]] = None,
    ) -> None:

        super().__init__()
        self.vocab = vocab
        self.cfg = cfg

        self.max_length = max_length + 1  # Add 1 timestep for EOS after the longest word

        self.feat_extractor = feature_extractor

        self.encoder = nn.LSTM(32, rnn_units, 2, batch_first=True, dropout=dropout_prob)

        self.decoder = SARDecoder(
            rnn_units, max_length, len(vocab), embedding_units, attention_units, num_decoders, 512,
        )

        self.postprocessor = SARPostProcessor(vocab=vocab)

    def forward(
        self,
        x: torch.Tensor,
        target: Optional[List[str]] = None,
        return_model_output: bool = False,
        return_preds: bool = False,
    ) -> Dict[str, Any]:

        features = self.feat_extractor(x)
        pooled_features = features.max(dim=-2).values  # vertical max pooling
        _, (encoded, _) = self.encoder(pooled_features)
        encoded = encoded[-1]
        if target is not None:
            _gt, _seq_len = self.compute_target(target)
            gt, seq_len = torch.from_numpy(_gt).to(dtype=torch.long), torch.tensor(_seq_len)  # type: ignore[assignment]
            gt, seq_len = gt.to(x.device), seq_len.to(x.device)
        decoded_features = self.decoder(features, encoded, gt=None if target is None else gt)

        out: Dict[str, Any] = {}
        if return_model_output:
            out["out_map"] = decoded_features

        if target is None or return_preds:
            # Post-process boxes
            out["preds"] = self.postprocessor(decoded_features)

        if target is not None:
            out['loss'] = self.compute_loss(decoded_features, gt, seq_len)  # type: ignore[arg-type]

        return out

    def compute_loss(
        self,
        model_output: torch.Tensor,
        gt: torch.Tensor,
        seq_len: torch.Tensor,
    ) -> torch.Tensor:
        """Compute categorical cross-entropy loss for the model.
        Sequences are masked after the EOS character.

        Args:
            gt: the encoded tensor with gt labels
            model_output: predicted logits of the model
            seq_len: lengths of each gt word inside the batch

        Returns:
            The loss of the model on the batch
        """
        # Input length : number of timesteps
        input_len = model_output.shape[1]
        # Add one for additional <eos> token
        seq_len = seq_len + 1
        # Compute loss
        cce = F.cross_entropy(model_output.permute(0, 2, 1), gt, reduction='none')
        # Compute mask
        mask_2d = torch.arange(input_len, device=model_output.device)[None, :] < seq_len[:, None]
        cce[mask_2d] = 0

        ce_loss = cce.sum(1) / seq_len.to(dtype=model_output.dtype)
        return ce_loss.mean()


class SARPostProcessor(RecognitionPostProcessor):
    """Post processor for SAR architectures"""

    def __call__(
        self,
        logits: torch.Tensor,
    ) -> List[Tuple[str, float]]:
        # compute pred with argmax for attention models
        out_idxs = logits.argmax(-1)
        # N x L
        probs = torch.gather(torch.softmax(logits, -1), -1, out_idxs.unsqueeze(-1)).squeeze(-1)
        # Take the minimum confidence of the sequence
        probs = probs.min(dim=1).values.detach().cpu()

        # Manual decoding
        word_values = [
            ''.join(self._embedding[idx] for idx in encoded_seq).split("<eos>")[0]
            for encoded_seq in out_idxs.detach().cpu().numpy()
        ]

        return list(zip(word_values, probs.numpy().tolist()))


def _sar(
    arch: str,
    pretrained: bool,
    pretrained_backbone: bool = True,
    input_shape: Tuple[int, int, int] = None,
    **kwargs: Any
) -> SAR:

    pretrained_backbone = pretrained_backbone and not pretrained

    # Patch the config
    _cfg = deepcopy(default_cfgs[arch])
    _cfg['vocab'] = kwargs.get('vocab', _cfg['vocab'])
    _cfg['rnn_units'] = kwargs.get('rnn_units', _cfg['rnn_units'])
    _cfg['embedding_units'] = kwargs.get('embedding_units', _cfg['rnn_units'])
    _cfg['attention_units'] = kwargs.get('attention_units', _cfg['rnn_units'])
    _cfg['max_length'] = kwargs.get('max_length', _cfg['max_length'])
    _cfg['num_decoders'] = kwargs.get('num_decoders', _cfg['num_decoders'])

    # Feature extractor
    feat_extractor = default_cfgs[arch]['backbone'](pretrained=pretrained_backbone)
    # Trick to keep only the features while it's not unified between both frameworks
    if arch.split('_')[1] == "mobilenet":
        feat_extractor = feat_extractor.features

    kwargs['vocab'] = _cfg['vocab']
    kwargs['rnn_units'] = _cfg['rnn_units']
    kwargs['embedding_units'] = _cfg['embedding_units']
    kwargs['attention_units'] = _cfg['attention_units']
    kwargs['max_length'] = _cfg['max_length']
    kwargs['num_decoders'] = _cfg['num_decoders']

    # Build the model
    model = SAR(feat_extractor, cfg=_cfg, **kwargs)
    # Load pretrained parameters
    if pretrained:
        load_pretrained_params(model, default_cfgs[arch]['url'])

    return model


def sar_resnet31(pretrained: bool = False, **kwargs: Any) -> SAR:
    """SAR with a resnet-31 feature extractor as described in `"Show, Attend and Read:A Simple and Strong
    Baseline for Irregular Text Recognition" <https://arxiv.org/pdf/1811.00751.pdf>`_.

    Example:
        >>> import torch
        >>> from doctr.models import sar_resnet31
        >>> model = sar_resnet31(pretrained=False)
        >>> input_tensor = torch.rand((1, 3, 32, 128))
        >>> out = model(input_tensor)

    Args:
        pretrained (bool): If True, returns a model pre-trained on our text recognition dataset

    Returns:
        text recognition architecture
    """

    return _sar('sar_resnet31', pretrained, **kwargs)<|MERGE_RESOLUTION|>--- conflicted
+++ resolved
@@ -18,17 +18,6 @@
 __all__ = ['SAR', 'sar_resnet31']
 
 default_cfgs: Dict[str, Dict[str, Any]] = {
-<<<<<<< HEAD
-=======
-    'sar_vgg16_bn': {
-        'mean': (.5, .5, .5),
-        'std': (1., 1., 1.),
-        'backbone': vgg16_bn, 'rnn_units': 512, 'max_length': 30, 'num_decoders': 2,
-        'input_shape': (3, 32, 128),
-        'vocab': VOCABS['legacy_french'],
-        'url': None,
-    },
->>>>>>> 8fd05b4a
     'sar_resnet31': {
         'mean': (.5, .5, .5),
         'std': (1., 1., 1.),
