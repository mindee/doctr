# Copyright (C) 2021-2022, Mindee.

# This program is licensed under the Apache License 2.0.
# See LICENSE or go to <https://opensource.org/licenses/Apache-2.0> for full license details.

import os
from copy import deepcopy
from itertools import groupby
from typing import Any, Callable, Dict, List, Optional, Tuple

import onnxruntime as ort
import torch
from openvino.runtime import Core
from torch import nn
from torch.nn import functional as F

from doctr.models.classification.effnet.pytorch import efficientnet_b0, efficientnet_b3
from doctr.datasets import VOCABS, decode_sequence
from doctr.utils.data import download_from_url

from ...classification import mobilenet_v3_large_r, mobilenet_v3_small_r, vgg16_bn_r
from ...utils.pytorch import load_pretrained_params
from ..core import RecognitionModel, RecognitionPostProcessor

<<<<<<< HEAD
__all__ = ['CRNN', 'crnn_vgg16_bn', 'crnn_mobilenet_v3_small',
           'crnn_mobilenet_v3_large', 'crnn_efficientnet_b3']
=======
__all__ = ['CRNN', 'crnn_vgg16_bn', 'crnn_vgg16_bn_onnx', 'crnn_mobilenet_v3_small',
           'crnn_mobilenet_v3_large']
>>>>>>> 442f1d13

default_cfgs: Dict[str, Dict[str, Any]] = {
    "crnn_vgg16_bn": {
        "mean": (0.694, 0.695, 0.693),
        "std": (0.299, 0.296, 0.301),
        "input_shape": (3, 32, 128),
        "vocab": VOCABS["legacy_french"],
        "url": "https://doctr-static.mindee.com/models?id=v0.3.1/crnn_vgg16_bn-9762b0b0.pt&src=0",
    },
        'crnn_vgg16_bn_onnx': {
        'mean': (0.694, 0.695, 0.693),
        'std': (0.299, 0.296, 0.301),
        'input_shape': (3, 32, 128),
        'vocab': VOCABS['legacy_french'],
        'url': 'https://github.com/h2oai/doctr/releases/download/onnx_models/crnn_vgg16_bn.onnx',
    },
    'crnn_mobilenet_v3_small': {
        'mean': (0.694, 0.695, 0.693),
        'std': (0.299, 0.296, 0.301),
        'input_shape': (3, 32, 128),
        'vocab': VOCABS['french'],
        'url': "https://github.com/mindee/doctr/releases/download/v0.3.1/crnn_mobilenet_v3_small_pt-3b919a02.pt",
    },
    "crnn_mobilenet_v3_large": {
        "mean": (0.694, 0.695, 0.693),
        "std": (0.299, 0.296, 0.301),
        "input_shape": (3, 32, 128),
        "vocab": VOCABS["french"],
        "url": "https://doctr-static.mindee.com/models?id=v0.3.1/crnn_mobilenet_v3_large_pt-f5259ec2.pt&src=0",
    },
    'crnn_efficientnet_b3': {
        'mean': (0.694, 0.695, 0.693),
        'std': (0.299, 0.296, 0.301),
        'input_shape': (3, 32, 128),
        'vocab': VOCABS['french'] + " ",
        'url': "https://github.com/h2oai/doctr/releases/download/efficientnet_crnn/crnn_effnet_b3.pt",
    },
}


class CTCPostProcessor(RecognitionPostProcessor):
    """
    Postprocess raw prediction of the model (logits) to a list of words using CTC decoding

    Args:
        vocab: string containing the ordered sequence of supported characters
    """

    @staticmethod
    def ctc_best_path(
        logits: torch.Tensor,
        vocab: str = VOCABS["french"],
        blank: int = 0,
    ) -> List[Tuple[str, float]]:
        """Implements best path decoding as shown by Graves (Dissertation, p63), highly inspired from
        <https://github.com/githubharald/CTCDecoder>`_.

        Args:
            logits: model output, shape: N x T x C
            vocab: vocabulary to use
            blank: index of blank label

        Returns:
            A list of tuples: (word, confidence)
        """

        # Gather the most confident characters, and assign the smallest conf among those to the sequence prob
        probs = F.softmax(logits, dim=-1).max(dim=-1).values.min(dim=1).values

        # collapse best path (using itertools.groupby), map to chars, join char list to string
        words = [
            decode_sequence([k for k, _ in groupby(seq.tolist()) if k != blank], vocab)
            for seq in torch.argmax(logits, dim=-1)
        ]

        return list(zip(words, probs.tolist()))

    def __call__(self, logits: torch.Tensor) -> List[Tuple[str, float]]:
        """
        Performs decoding of raw output with CTC and decoding of CTC predictions
        with label_to_idx mapping dictionnary

        Args:
            logits: raw output of the model, shape (N, C + 1, seq_len)

        Returns:
            A tuple of 2 lists: a list of str (words) and a list of float (probs)

        """
        # Decode CTC
        return self.ctc_best_path(logits=logits, vocab=self.vocab, blank=len(self.vocab))


class CRNN(RecognitionModel, nn.Module):
    """Implements a CRNN architecture as described in `"An End-to-End Trainable Neural Network for Image-based
    Sequence Recognition and Its Application to Scene Text Recognition" <https://arxiv.org/pdf/1507.05717.pdf>`_.

    Args:
        feature_extractor: the backbone serving as feature extractor
        vocab: vocabulary used for encoding
        rnn_units: number of units in the LSTM layers
        exportable: onnx exportable returns only logits
        cfg: configuration dictionary
    """

    _children_names: List[str] = ["feat_extractor", "decoder", "linear", "postprocessor"]

    def __init__(
        self,
        feature_extractor: nn.Module,
        vocab: str,
        rnn_units: int = 128,
        input_shape: Tuple[int, int, int] = (3, 32, 128),
        exportable: bool = True,
        cfg: Optional[Dict[str, Any]] = None,
    ) -> None:
        super().__init__()
        self.vocab = vocab
        self.cfg = cfg
        self.max_length = 32
        self.exportable = exportable
        self.feat_extractor = feature_extractor

        # Resolve the input_size of the LSTM
        self.feat_extractor.eval()
        with torch.no_grad():
            out_shape = self.feat_extractor(torch.zeros((1, *input_shape))).shape
        lstm_in = out_shape[1] * out_shape[2]
        # Switch back to original mode
        self.feat_extractor.train()

        self.decoder = nn.LSTM(
            input_size=lstm_in,
            hidden_size=rnn_units,
            batch_first=True,
            num_layers=2,
            bidirectional=True,
        )

        # features units = 2 * rnn_units because bidirectional layers
        self.linear = nn.Linear(in_features=2 * rnn_units, out_features=len(vocab) + 1)

        self.postprocessor = CTCPostProcessor(vocab=vocab)

        for n, m in self.named_modules():
            # Don't override the initialization of the backbone
            if n.startswith("feat_extractor."):
                continue
            if isinstance(m, nn.Conv2d):
                nn.init.kaiming_normal_(m.weight.data, mode="fan_out", nonlinearity="relu")
                if m.bias is not None:
                    m.bias.data.zero_()
            elif isinstance(m, nn.BatchNorm2d):
                m.weight.data.fill_(1.0)
                m.bias.data.zero_()

    def compute_loss(
        self,
        model_output: torch.Tensor,
        target: List[str],
    ) -> torch.Tensor:
        """Compute CTC loss for the model.

        Args:
            gt: the encoded tensor with gt labels
            model_output: predicted logits of the model
            seq_len: lengths of each gt word inside the batch

        Returns:
            The loss of the model on the batch
        """
        gt, seq_len = self.build_target(target)
        batch_len = model_output.shape[0]
        input_length = model_output.shape[1] * torch.ones(size=(batch_len,), dtype=torch.int32)
        # N x T x C -> T x N x C
        logits = model_output.permute(1, 0, 2)
        probs = F.log_softmax(logits, dim=-1)
        ctc_loss = F.ctc_loss(
            probs,
            torch.from_numpy(gt),
            input_length,
            torch.tensor(seq_len, dtype=torch.int),
            len(self.vocab),
            zero_infinity=True,
        )

        return ctc_loss

    def forward(
        self,
        x: torch.Tensor,
    ) -> torch.Tensor:

        features = self.feat_extractor(x)
        # B x C x H x W --> B x C*H x W --> B x W x C*H
        c, h, w = features.shape[1], features.shape[2], features.shape[3]
        features_seq = torch.reshape(features, shape=(-1, h * c, w))
        features_seq = torch.transpose(features_seq, 1, 2)
        logits, _ = self.decoder(features_seq)
        logits = self.linear(logits)
        
        return logits
        
def _crnn(
    arch: str,
    pretrained: bool,
    backbone_fn: Callable[[Any], nn.Module],
    pretrained_backbone: bool = True,
    ignore_keys: Optional[List[str]] = None,
    **kwargs: Any,
) -> CRNN:

    pretrained_backbone = pretrained_backbone and not pretrained

    # Feature extractor
    feat_extractor = backbone_fn(pretrained=pretrained_backbone).features  # type: ignore[call-arg]

    kwargs["vocab"] = kwargs.get("vocab", default_cfgs[arch]["vocab"])
    kwargs["input_shape"] = kwargs.get("input_shape", default_cfgs[arch]["input_shape"])

    _cfg = deepcopy(default_cfgs[arch])
    _cfg["vocab"] = kwargs["vocab"]
    _cfg["input_shape"] = kwargs["input_shape"]

    # Build the model
    model = CRNN(feat_extractor, cfg=_cfg, **kwargs)  # type: ignore[arg-type]
    # Load pretrained parameters
    if pretrained:
        # The number of classes is not the same as the number of classes in the pretrained model =>
        # remove the last layer weights
        _ignore_keys = ignore_keys if _cfg["vocab"] != default_cfgs[arch]["vocab"] else None
        load_pretrained_params(model, _cfg["url"], ignore_keys=_ignore_keys)

    return model


def crnn_vgg16_bn(pretrained: bool = False, **kwargs: Any) -> CRNN:
    """CRNN with a VGG-16 backbone as described in `"An End-to-End Trainable Neural Network for Image-based
    Sequence Recognition and Its Application to Scene Text Recognition" <https://arxiv.org/pdf/1507.05717.pdf>`_.

    >>> import torch
    >>> from doctr.models import crnn_vgg16_bn
    >>> model = crnn_vgg16_bn(pretrained=True)
    >>> input_tensor = torch.rand(1, 3, 32, 128)
    >>> out = model(input_tensor)

    Args:
        pretrained (bool): If True, returns a model pre-trained on our text recognition dataset

    Returns:
        text recognition architecture
    """

    return _crnn("crnn_vgg16_bn", pretrained, vgg16_bn_r, ignore_keys=["linear.weight", "linear.bias"], **kwargs)

class crnn_vgg16_bn_onnx(RecognitionModel, nn.Module):
    """Onnx converted crnn_vgg16_bn_onnx"""
    def __init__(
        self,
        pretrained = True
    ) -> None:
        super().__init__()
        self.vocab = default_cfgs["crnn_vgg16_bn_onnx"]["vocab"]
        self.cfg = default_cfgs["crnn_vgg16_bn_onnx"]

        self.postprocessor = CTCPostProcessor(vocab=self.vocab)
        self.device = torch.cuda.is_available()
        model_path = str(download_from_url(self.cfg["url"], cache_subdir='models'))
        if self.device:
            self.sess = ort.InferenceSession(model_path, providers=['CUDAExecutionProvider'])
        else:
            self.ie = Core()
            self.ie.set_property({'CACHE_DIR': os.path.join(os.path.expanduser('~'), '.cache', 'doctr', 'models')})
            self.compiled_model_onnx = self.ie.compile_model(model=model_path, device_name="CPU")
            self.output_layer_onnx = self.compiled_model_onnx.output(0)
    @torch.no_grad()
    def forward(
        self,
        x: torch.Tensor,
    ):
        if self.device:
            logits = self.sess.run(None, {"input":x.detach().cpu().numpy()})[0]
        else:
            logits = self.compiled_model_onnx([x.detach().cpu().numpy()])[self.output_layer_onnx]
        return logits

# class crnn_vgg16_bn_onnx(RecognitionModel, nn.Module):
#     """Onnx converted crnn_vgg16_bn_onnx"""
#     def __init__(
#         self,
#         pretrained = True
#     ) -> None:
#         super().__init__()
#         self.vocab = default_cfgs["crnn_vgg16_bn_onnx"]["vocab"]
#         self.cfg = default_cfgs["crnn_vgg16_bn_onnx"]

#         self.postprocessor = CTCPostProcessor(vocab=self.vocab)
#         self.device = torch.cuda.is_available()
#         if self.device:
#             self.sess = ort.InferenceSession('rec.onnx', providers=['CUDAExecutionProvider'])
#         else:
#             self.ie = Core()
#             self.ie.set_property({'CACHE_DIR': os.path.join(os.path.expanduser('~'), '.cache', 'doctr', 'models')})
#             self.compiled_model_onnx = self.ie.compile_model(model="rec.onnx", device_name="CPU")
#             self.output_layer_onnx = self.compiled_model_onnx.output(0)

#     def forward(
#         self,
#         x: torch.Tensor,
#     ):
#         if self.device:
#             logits = self.sess.run(None, {"input":x.detach().cpu().numpy()})[0]
#         else:
#             logits = self.compiled_model_onnx([x.detach().cpu().numpy()])[self.output_layer_onnx]
#         return logits

def crnn_mobilenet_v3_small(pretrained: bool = False, **kwargs: Any) -> CRNN:
    """CRNN with a MobileNet V3 Small backbone as described in `"An End-to-End Trainable Neural Network for Image-based
    Sequence Recognition and Its Application to Scene Text Recognition" <https://arxiv.org/pdf/1507.05717.pdf>`_.

    >>> import torch
    >>> from doctr.models import crnn_mobilenet_v3_small
    >>> model = crnn_mobilenet_v3_small(pretrained=True)
    >>> input_tensor = torch.rand(1, 3, 32, 128)
    >>> out = model(input_tensor)

    Args:
        pretrained (bool): If True, returns a model pre-trained on our text recognition dataset

    Returns:
        text recognition architecture
    """

    return _crnn(
        "crnn_mobilenet_v3_small",
        pretrained,
        mobilenet_v3_small_r,
        ignore_keys=["linear.weight", "linear.bias"],
        **kwargs,
    )


def crnn_mobilenet_v3_large(pretrained: bool = False, **kwargs: Any) -> CRNN:
    """CRNN with a MobileNet V3 Large backbone as described in `"An End-to-End Trainable Neural Network for Image-based
    Sequence Recognition and Its Application to Scene Text Recognition" <https://arxiv.org/pdf/1507.05717.pdf>`_.

    >>> import torch
    >>> from doctr.models import crnn_mobilenet_v3_large
    >>> model = crnn_mobilenet_v3_large(pretrained=True)
    >>> input_tensor = torch.rand(1, 3, 32, 128)
    >>> out = model(input_tensor)

    Args:
        pretrained (bool): If True, returns a model pre-trained on our text recognition dataset

    Returns:
        text recognition architecture
    """

    return _crnn(
        "crnn_mobilenet_v3_large",
        pretrained,
        mobilenet_v3_large_r,
        ignore_keys=["linear.weight", "linear.bias"],
        **kwargs,
    )
def crnn_efficientnet_b3(pretrained: bool = False, **kwargs: Any) -> CRNN:
    """CRNN with efficientnet_b3

    >>> import torch
    >>> from doctr.models import crnn_convnext_tiny
    >>> model = crnn_convnext_tiny(pretrained=True)
    >>> input_tensor = torch.rand(1, 3, 32, 128)
    >>> out = model(input_tensor)

    Args:
        pretrained (bool): If True, returns a model pre-trained on our text recognition dataset

    Returns:
        text recognition architecture
    """
    return _crnn(
        'crnn_efficientnet_b3',
        pretrained,
        efficientnet_b3,
        ignore_keys=['linear.weight', 'linear.bias'],
        **kwargs,
    )<|MERGE_RESOLUTION|>--- conflicted
+++ resolved
@@ -22,13 +22,8 @@
 from ...utils.pytorch import load_pretrained_params
 from ..core import RecognitionModel, RecognitionPostProcessor
 
-<<<<<<< HEAD
-__all__ = ['CRNN', 'crnn_vgg16_bn', 'crnn_mobilenet_v3_small',
+__all__ = ['CRNN', 'crnn_vgg16_bn', 'crnn_vgg16_bn_onnx', 'crnn_mobilenet_v3_small',
            'crnn_mobilenet_v3_large', 'crnn_efficientnet_b3']
-=======
-__all__ = ['CRNN', 'crnn_vgg16_bn', 'crnn_vgg16_bn_onnx', 'crnn_mobilenet_v3_small',
-           'crnn_mobilenet_v3_large']
->>>>>>> 442f1d13
 
 default_cfgs: Dict[str, Dict[str, Any]] = {
     "crnn_vgg16_bn": {
