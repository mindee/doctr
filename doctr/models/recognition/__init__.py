from .crnn import *
from ._utils import *
<<<<<<< HEAD
from .model import *
from .postprocessor import *
=======
from .core import *
>>>>>>> 05d6f4fa
<|MERGE_RESOLUTION|>--- conflicted
+++ resolved
@@ -1,8 +1,4 @@
 from .crnn import *
 from ._utils import *
-<<<<<<< HEAD
-from .model import *
-from .postprocessor import *
-=======
 from .core import *
->>>>>>> 05d6f4fa
+from .postprocessor import *