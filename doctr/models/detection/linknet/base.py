# Copyright (C) 2021, Mindee.

# This program is licensed under the Apache License version 2.
# See LICENSE or go to <https://www.apache.org/licenses/LICENSE-2.0.txt> for full license details.

# Credits: post-processing adapted from https://github.com/xuannianz/DifferentiableBinarization

from typing import List, Tuple

import cv2
import numpy as np

from doctr.file_utils import is_tf_available
from doctr.models.core import BaseModel

from ..core import DetectionPostProcessor

__all__ = ['_LinkNet', 'LinkNetPostProcessor']


class LinkNetPostProcessor(DetectionPostProcessor):
    """Implements a post processor for LinkNet model.

    Args:
        min_size_box: minimal length (pix) to keep a box
        box_thresh: minimal objectness score to consider a box
        bin_thresh: threshold used to binzarized p_map at inference time

    """
    def __init__(
        self,
        bin_thresh: float = 0.15,
        box_thresh: float = 0.1,
        assume_straight_pages: bool = True,
    ) -> None:
        super().__init__(
            box_thresh,
            bin_thresh,
            assume_straight_pages
        )

    def bitmap_to_boxes(
        self,
        pred: np.ndarray,
        bitmap: np.ndarray,
    ) -> np.ndarray:
        """Compute boxes from a bitmap/pred_map: find connected components then filter boxes

        Args:
            pred: Pred map from differentiable linknet output
            bitmap: Bitmap map computed from pred (binarized)
            angle_tol: Comparison tolerance of the angle with the median angle across the page
            ratio_tol: Under this limit aspect ratio, we cannot resolve the direction of the crop

        Returns:
            np tensor boxes for the bitmap, each box is a 6-element list
                containing x, y, w, h, alpha, score for the box
        """
        height, width = bitmap.shape[:2]
        min_size_box = 1 + int(height / 512)
        boxes = []
        # get contours from connected components on the bitmap
        contours, _ = cv2.findContours(bitmap.astype(np.uint8), cv2.RETR_EXTERNAL, cv2.CHAIN_APPROX_SIMPLE)
        for contour in contours:
            # Check whether smallest enclosing bounding box is not too small
            if np.any(contour[:, 0].max(axis=0) - contour[:, 0].min(axis=0) < min_size_box):
                continue
            # Compute objectness
            if self.assume_straight_pages:
                x, y, w, h = cv2.boundingRect(contour)
                points = np.array([[x, y], [x, y + h], [x + w, y + h], [x + w, y]])
                score = self.box_score(pred, points, assume_straight_pages=True)
            else:
                score = self.box_score(pred, contour, assume_straight_pages=False)

            if score < self.box_thresh:   # remove polygons with a weak objectness
                continue

            if self.assume_straight_pages:
                # compute relative polygon to get rid of img shape
                xmin, ymin, xmax, ymax = x / width, y / height, (x + w) / width, (y + h) / height
                boxes.append([xmin, ymin, xmax, ymax, score])
            else:
                _box = cv2.boxPoints(cv2.minAreaRect(contour))
                # compute relative box to get rid of img shape
                _box[:, 0] /= width
                _box[:, 1] /= height
                boxes.append(_box)

        if not self.assume_straight_pages:
            return np.clip(np.asarray(boxes), 0, 1) if len(boxes) > 0 else np.zeros((0, 4, 2), dtype=pred.dtype)
        else:
            return np.clip(np.asarray(boxes), 0, 1) if len(boxes) > 0 else np.zeros((0, 5), dtype=pred.dtype)


class _LinkNet(BaseModel):
    """LinkNet as described in `"LinkNet: Exploiting Encoder Representations for Efficient Semantic Segmentation"
    <https://arxiv.org/pdf/1707.03718.pdf>`_.

    Args:
        out_chan: number of channels for the output
    """

    min_size_box: int = 3
    assume_straight_pages: bool = True

    def build_target(
        self,
        target: List[np.ndarray],
        output_shape: Tuple[int, int],
    ) -> Tuple[np.ndarray, np.ndarray, np.ndarray]:

        if any(t.dtype != np.float32 for t in target):
            raise AssertionError("the expected dtype of target 'boxes' entry is 'np.float32'.")
        if any(np.any((t[:, :4] > 1) | (t[:, :4] < 0)) for t in target):
            raise ValueError("the 'boxes' entry of the target is expected to take values between 0 & 1.")

        h, w = output_shape
        target_shape = (len(target), h, w, 1)

        if self.assume_straight_pages:
            seg_target = np.zeros(target_shape, dtype=bool)
            edge_mask = np.zeros(target_shape, dtype=bool)
        else:
            seg_target = np.zeros(target_shape, dtype=np.uint8)

        seg_mask = np.ones(target_shape, dtype=bool)

        for idx, _target in enumerate(target):
            # Draw each polygon on gt
            if _target.shape[0] == 0:
                # Empty image, full masked
                seg_mask[idx] = False

            # Absolute bounding boxes
            abs_boxes = _target.copy()

<<<<<<< HEAD
            if len(abs_boxes.shape) == 3:
=======
            if abs_boxes.ndim == 3:
>>>>>>> 68776014
                abs_boxes[:, :, 0] *= w
                abs_boxes[:, :, 1] *= h
                abs_boxes = abs_boxes.round().astype(np.int32)
                polys = abs_boxes
<<<<<<< HEAD
                boxes_size = np.minimum(
                    abs(abs_boxes[:, 0, 0] - abs_boxes[:, 2, 0]),
                    abs(abs_boxes[:, 0, 1] - abs_boxes[:, 2, 1])
                )
=======
                boxes_size = np.linalg.norm(abs_boxes[:, 2, :] - abs_boxes[:, 0, :], axis=-1)
>>>>>>> 68776014
            else:
                abs_boxes[:, [0, 2]] *= w
                abs_boxes[:, [1, 3]] *= h
                abs_boxes = abs_boxes.round().astype(np.int32)
                polys = [None] * abs_boxes.shape[0]  # Unused
                boxes_size = np.minimum(abs_boxes[:, 2] - abs_boxes[:, 0], abs_boxes[:, 3] - abs_boxes[:, 1])

            for poly, box, box_size in zip(polys, abs_boxes, boxes_size):
                # Mask boxes that are too small
                if box_size < self.min_size_box:
                    seg_mask[idx, box[1]: box[3] + 1, box[0]: box[2] + 1] = False
                    continue
                # Fill polygon with 1
                if not self.assume_straight_pages:
                    cv2.fillPoly(seg_target[idx], [poly.astype(np.int32)], 1)
                else:
                    if box.shape == (4, 2):
                        box = [np.min(box[:, 0]), np.min(box[:, 1]), np.max(box[:, 0]), np.max(box[:, 1])]
                    seg_target[idx, box[1]: box[3] + 1, box[0]: box[2] + 1] = True
                    # top edge
                    edge_mask[idx, box[1], box[0]: min(box[2] + 1, w)] = True
                    # bot edge
                    edge_mask[idx, min(box[3], h - 1), box[0]: min(box[2] + 1, w)] = True
                    # left edge
                    edge_mask[idx, box[1]: min(box[3] + 1, h), box[0]] = True
                    # right edge
                    edge_mask[idx, box[1]: min(box[3] + 1, h), min(box[2], w - 1)] = True

        # Don't forget to switch back to channel first if PyTorch is used
        if not is_tf_available():
            seg_target = seg_target.transpose(0, 3, 1, 2)
            seg_mask = seg_mask.transpose(0, 3, 1, 2)
            edge_mask = edge_mask.transpose(0, 3, 1, 2)

        return seg_target, seg_mask, edge_mask<|MERGE_RESOLUTION|>--- conflicted
+++ resolved
@@ -135,23 +135,12 @@
             # Absolute bounding boxes
             abs_boxes = _target.copy()
 
-<<<<<<< HEAD
-            if len(abs_boxes.shape) == 3:
-=======
             if abs_boxes.ndim == 3:
->>>>>>> 68776014
                 abs_boxes[:, :, 0] *= w
                 abs_boxes[:, :, 1] *= h
                 abs_boxes = abs_boxes.round().astype(np.int32)
                 polys = abs_boxes
-<<<<<<< HEAD
-                boxes_size = np.minimum(
-                    abs(abs_boxes[:, 0, 0] - abs_boxes[:, 2, 0]),
-                    abs(abs_boxes[:, 0, 1] - abs_boxes[:, 2, 1])
-                )
-=======
                 boxes_size = np.linalg.norm(abs_boxes[:, 2, :] - abs_boxes[:, 0, :], axis=-1)
->>>>>>> 68776014
             else:
                 abs_boxes[:, [0, 2]] *= w
                 abs_boxes[:, [1, 3]] *= h
