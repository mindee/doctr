--- conflicted
+++ resolved
@@ -152,11 +152,8 @@
         Returns:
             A loss tensor
         """
-<<<<<<< HEAD
-        seg_target, seg_mask, edge_mask = self.compute_target(target, out_map.shape[1:3])
-=======
-        seg_target, seg_mask, edge_mask = self.build_target(target, out_map.shape[:3])
->>>>>>> 1dad108b
+        seg_target, seg_mask, edge_mask = self.build_target(target, out_map.shape[1:3])
+
         seg_target = tf.convert_to_tensor(seg_target, dtype=out_map.dtype)
         seg_mask = tf.convert_to_tensor(seg_mask, dtype=tf.bool)
         if edge_factor > 0:
