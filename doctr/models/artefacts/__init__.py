--- conflicted
+++ resolved
@@ -1,6 +1,3 @@
-<<<<<<< HEAD
 from .qrcode import *
-=======
 from .barcode import *
->>>>>>> 75ae2f2b
 from .face import *