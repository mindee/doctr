# Copyright (C) 2021, Mindee.

# This program is licensed under the Apache License version 2.
# See LICENSE or go to <https://www.apache.org/licenses/LICENSE-2.0.txt> for full license details.


from typing import Dict, List, Tuple

import numpy as np
from scipy.cluster.hierarchy import fclusterdata

from doctr.io.elements import Block, Document, Line, Page, Word
from doctr.utils.geometry import estimate_page_angle, resolve_enclosing_bbox, resolve_enclosing_rbbox, rotate_boxes
from doctr.utils.repr import NestedObject

__all__ = ['DocumentBuilder']


class DocumentBuilder(NestedObject):
    """Implements a document builder

    Args:
        resolve_lines: whether words should be automatically grouped into lines
        resolve_blocks: whether lines should be automatically grouped into blocks
        paragraph_break: relative length of the minimum space separating paragraphs
        export_as_straight_boxes: if True, force straight boxes in the export (fit a rectangle
            box to all rotated boxes). Else, keep the boxes format unchanged, no matter what it is.
    """

    def __init__(
        self,
        resolve_lines: bool = True,
        resolve_blocks: bool = True,
        paragraph_break: float = 0.035,
        export_as_straight_boxes: bool = False,
    ) -> None:

        self.resolve_lines = resolve_lines
        self.resolve_blocks = resolve_blocks
        self.paragraph_break = paragraph_break
        self.export_as_straight_boxes = export_as_straight_boxes

    @staticmethod
    def _sort_boxes(boxes: np.ndarray) -> np.ndarray:
        """Sort bounding boxes from top to bottom, left to right

        Args:
            boxes: bounding boxes of shape (N, 4) or (N, 4, 2) (in case of rotated bbox)

        Returns:
            tuple: indices of ordered boxes of shape (N,), boxes
            If straight boxes are passed tpo the function, boxes are unchanged
            else: boxes returned are straight boxes fitted to the straightened rotated boxes
            so that we fit the lines afterwards to the straigthened page
        """
<<<<<<< HEAD
        if len(boxes.shape) == 3:
=======
        if boxes.ndim == 3:
>>>>>>> 68776014
            boxes = rotate_boxes(
                loc_preds=boxes,
                angle=-estimate_page_angle(boxes),
                orig_shape=(1024, 1024),
                min_angle=5.,
            )
<<<<<<< HEAD
            xmin, xmax = np.min(boxes[:, :, 0], axis=1), np.max(boxes[:, :, 0], axis=1)
            ymin, ymax = np.min(boxes[:, :, 1], axis=1), np.max(boxes[:, :, 1], axis=1)
            boxes = np.stack([xmin, ymin, xmax, ymax], -1)
        return (boxes[:, 0] + 2 * boxes[:, 3] / np.median(boxes[:, 3] - boxes[:, 1])).argsort(), boxes
=======
            # Points are in this order: top left, top right, bot right, bot left
            return (boxes[:, 0, 0] + 2 * boxes[:, 2, 1] / np.median(
                np.linalg.norm(boxes[:, 2, :] - boxes[:, 1, :])
            )).argsort()
        return (boxes[:, 0] + 2 * boxes[:, 3] / np.median(boxes[:, 3] - boxes[:, 1])).argsort()
>>>>>>> 68776014

    def _resolve_sub_lines(self, boxes: np.ndarray, words: List[int]) -> List[List[int]]:
        """Split a line in sub_lines

        Args:
<<<<<<< HEAD
            boxes: bounding boxes of shape (N, 4)
=======
            boxes: bounding boxes of shape (N, 4) or (N, 4, 2) in case of rotated bbox
>>>>>>> 68776014
            words: list of indexes for the words of the line

        Returns:
            A list of (sub-)lines computed from the original line (words)
        """
        lines = []
        # Sort words horizontally
<<<<<<< HEAD
        words = [words[j] for j in np.argsort([boxes[i, 0] for i in words]).tolist()]

=======
        words = [words[j] for j in np.argsort(
            [boxes[i, 0, 0] if len(boxes.shape) == 3 else boxes[i, 0] for i in words]
        ).tolist()]
>>>>>>> 68776014
        # Eventually split line horizontally
        if len(words) < 2:
            lines.append(words)
        else:
            sub_line = [words[0]]
            for i in words[1:]:
                horiz_break = True

                prev_box = boxes[sub_line[-1]]
                # Compute distance between boxes
<<<<<<< HEAD
                dist = boxes[i, 0] - prev_box[2]
=======
                if boxes.ndim == 3:
                    dist = boxes[i, 0, 0] - prev_box[0, 1]
                else:
                    dist = boxes[i, 0] - prev_box[2]
>>>>>>> 68776014
                # If distance between boxes is lower than paragraph break, same sub-line
                if dist < self.paragraph_break:
                    horiz_break = False

                if horiz_break:
                    lines.append(sub_line)
                    sub_line = []

                sub_line.append(i)
            lines.append(sub_line)

        return lines

    def _resolve_lines(self, boxes: np.ndarray) -> List[List[int]]:
        """Order boxes to group them in lines

        Args:
            boxes: bounding boxes of shape (N, 4) or (N, 4, 2) in case of rotated bbox

        Returns:
            nested list of box indices
        """
<<<<<<< HEAD
=======
        # Compute median for boxes heights
        y_med = np.median(boxes[:, 2, 1] - boxes[:, 1, 1] if boxes.ndim == 3 else boxes[:, 3] - boxes[:, 1])
>>>>>>> 68776014

        # Sort boxes, and straighten the boxes if they are rotated
        idxs, boxes = self._sort_boxes(boxes)

        # Compute median for boxes heights
        y_med = np.median(boxes[:, 3] - boxes[:, 1])

        lines = []
        words = [idxs[0]]  # Assign the top-left word to the first line
        # Define a mean y-center for the line
<<<<<<< HEAD
        y_center_sum = boxes[idxs[0]][[1, 3]].mean()
=======
        if boxes.ndim == 3:
            y_center_sum = boxes[idxs[0]][([2, 1], [1, 1])].mean()
        else:
            y_center_sum = boxes[idxs[0]][[1, 3]].mean()
>>>>>>> 68776014

        for idx in idxs[1:]:
            vert_break = True

            # Compute y_dist
<<<<<<< HEAD
            y_dist = abs(boxes[idx][[1, 3]].mean() - y_center_sum / len(words))
=======
            if boxes.ndim == 3:
                y_dist = abs(boxes[idx][([2, 1], [1, 1])].mean() - y_center_sum / len(words))
            else:
                y_dist = abs(boxes[idx][[1, 3]].mean() - y_center_sum / len(words))
>>>>>>> 68776014
            # If y-center of the box is close enough to mean y-center of the line, same line
            if y_dist < y_med / 2:
                vert_break = False

            if vert_break:
                # Compute sub-lines (horizontal split)
                lines.extend(self._resolve_sub_lines(boxes, words))
                words = []
                y_center_sum = 0

            words.append(idx)
<<<<<<< HEAD
            y_center_sum += boxes[idx][[1, 3]].mean()
=======
            if boxes.ndim == 3:
                y_center_sum += boxes[idx][([2, 1], [1, 1])].mean()
            else:
                y_center_sum += boxes[idx][[1, 3]].mean()
>>>>>>> 68776014

        # Use the remaining words to form the last(s) line(s)
        if len(words) > 0:
            # Compute sub-lines (horizontal split)
            lines.extend(self._resolve_sub_lines(boxes, words))

        return lines

    @staticmethod
    def _resolve_blocks(boxes: np.ndarray, lines: List[List[int]]) -> List[List[List[int]]]:
        """Order lines to group them in blocks

        Args:
            boxes: bounding boxes of shape (N, 4) or (N, 4, 2)
            lines: list of lines, each line is a list of idx

        Returns:
            nested list of box indices
        """
        # Resolve enclosing boxes of lines
<<<<<<< HEAD
        if len(boxes.shape) == 3:
=======
        if boxes.ndim == 3:
>>>>>>> 68776014
            box_lines = np.asarray([
                resolve_enclosing_rbbox([tuple(boxes[idx, :, :]) for idx in line])
                for line in lines  # type: ignore[misc]
            ])
        else:
            _box_lines = [
                resolve_enclosing_bbox([
                    (tuple(boxes[idx, :2]), tuple(boxes[idx, 2:])) for idx in line  # type: ignore[misc]
                ])
                for line in lines
            ]
            box_lines = np.asarray([(x1, y1, x2, y2) for ((x1, y1), (x2, y2)) in _box_lines])

        # Compute geometrical features of lines to clusterize
        # Clusterizing only with box centers yield to poor results for complex documents
<<<<<<< HEAD
        if len(box_lines.shape) == 3:
=======
        if boxes.ndim == 3:
>>>>>>> 68776014
            box_features = np.stack(
                (
                    (box_lines[:, 0, 0] + box_lines[:, 0, 1]) / 2,
                    (box_lines[:, 0, 0] + box_lines[:, 2, 0]) / 2,
                    (box_lines[:, 0, 0] + box_lines[:, 2, 1]) / 2,
                    (box_lines[:, 0, 1] + box_lines[:, 2, 1]) / 2,
                    (box_lines[:, 0, 1] + box_lines[:, 2, 0]) / 2,
                    (box_lines[:, 2, 0] + box_lines[:, 2, 1]) / 2,
                ), axis=-1
            )
        else:
            box_features = np.stack(
                (
                    (box_lines[:, 0] + box_lines[:, 3]) / 2,
                    (box_lines[:, 1] + box_lines[:, 2]) / 2,
                    (box_lines[:, 0] + box_lines[:, 2]) / 2,
                    (box_lines[:, 1] + box_lines[:, 3]) / 2,
                    box_lines[:, 0],
                    box_lines[:, 1],
                ), axis=-1
            )
        # Compute clusters
        clusters = fclusterdata(box_features, t=0.1, depth=4, criterion='distance', metric='euclidean')

        _blocks: Dict[int, List[int]] = {}
        # Form clusters
        for line_idx, cluster_idx in enumerate(clusters):
            if cluster_idx in _blocks.keys():
                _blocks[cluster_idx].append(line_idx)
            else:
                _blocks[cluster_idx] = [line_idx]

        # Retrieve word-box level to return a fully nested structure
        blocks = [[lines[idx] for idx in block] for block in _blocks.values()]

        return blocks

    def _build_blocks(self, boxes: np.ndarray, word_preds: List[Tuple[str, float]]) -> List[Block]:
        """Gather independent words in structured blocks

        Args:
            boxes: bounding boxes of all detected words of the page, of shape (N, 5) or (N, 4, 2)
            word_preds: list of all detected words of the page, of shape N

        Returns:
            list of block elements
        """

        if boxes.shape[0] != len(word_preds):
            raise ValueError(f"Incompatible argument lengths: {boxes.shape[0]}, {len(word_preds)}")

        if boxes.shape[0] == 0:
            return []

        # Decide whether we try to form lines
        _boxes = boxes
        if self.resolve_lines:
            lines = self._resolve_lines(_boxes if len(_boxes.shape) == 3 else _boxes[:, :-1])
            # Decide whether we try to form blocks
            if self.resolve_blocks and len(lines) > 1:
                _blocks = self._resolve_blocks(_boxes if len(_boxes.shape) == 3 else _boxes[:, :-1], lines)
            else:
                _blocks = [lines]
        else:
            # Sort bounding boxes, one line for all boxes, one block for the line
            lines = [self._sort_boxes(_boxes if len(_boxes.shape) == 3 else _boxes[:, :-1])]
            _blocks = [lines]

        blocks = [
            Block(
                [Line(
                    [
                        Word(
                            *word_preds[idx],
<<<<<<< HEAD
                            tuple([tuple(pt) for pt in boxes[idx].tolist()])
                        ) if len(boxes.shape) == 3 else
=======
                            tuple(boxes[idx].tolist())
                        ) if boxes.ndim == 3 else
>>>>>>> 68776014
                        Word(
                            *word_preds[idx],
                            ((boxes[idx, 0], boxes[idx, 1]), (boxes[idx, 2], boxes[idx, 3]))
                        ) for idx in line
                    ]
                ) for line in lines]
            ) for lines in _blocks
        ]

        return blocks

    def extra_repr(self) -> str:
        return (f"resolve_lines={self.resolve_lines}, resolve_blocks={self.resolve_blocks}, "
                f"paragraph_break={self.paragraph_break}, "
                f"export_as_straight_boxes={self.export_as_straight_boxes}")

    def __call__(
        self,
        boxes: List[np.ndarray],
        text_preds: List[List[Tuple[str, float]]],
        page_shapes: List[Tuple[int, int]]
    ) -> Document:
        """Re-arrange detected words into structured blocks

        Args:
            boxes: list of N elements, where each element represents the localization predictions, of shape (*, 5)
                or (*, 6) for all words for a given page
            text_preds: list of N elements, where each element is the list of all word prediction (text + confidence)
            page_shape: shape of each page, of size N

        Returns:
            document object
        """
        if len(boxes) != len(text_preds) or len(boxes) != len(page_shapes):
            raise ValueError("All arguments are expected to be lists of the same size")

        if self.export_as_straight_boxes and len(boxes) > 0:
            # If boxes are already straight OK, else fit a bounding rect
<<<<<<< HEAD
            if len(boxes[0].shape) == 3:
=======
            if boxes[0].ndim == 3:
>>>>>>> 68776014
                straight_boxes = []
                # Iterate over pages
                for p_boxes in boxes:
                    # Iterate over boxes of the pages
<<<<<<< HEAD
                    xmin, xmax = np.min(p_boxes[:, :, 0], axis=1), np.max(p_boxes[:, :, 0], axis=1)
                    ymin, ymax = np.min(p_boxes[:, :, 1], axis=1), np.max(p_boxes[:, :, 1], axis=1)
                    straight_boxes.append(np.stack([xmin, ymin, xmax, ymax], -1))
=======
                    for box in page_boxes:
                        xmin, xmax = np.min(box[:, 0]), np.max(box[:, 0])
                        ymin, ymax = np.min(box[:, 1]), np.max(box[:, 1])
                        straight_boxes_page.append([xmin, ymin, xmax, ymax, 0.9])
                    straight_boxes.append(np.asarray(straight_boxes_page))
>>>>>>> 68776014
                boxes = straight_boxes

        _pages = [
            Page(
                self._build_blocks(
                    page_boxes,
                    word_preds,
                ),
                _idx,
                shape,
            )
            for _idx, shape, page_boxes, word_preds in zip(range(len(boxes)), page_shapes, boxes, text_preds)
        ]

        return Document(_pages)<|MERGE_RESOLUTION|>--- conflicted
+++ resolved
@@ -53,39 +53,23 @@
             else: boxes returned are straight boxes fitted to the straightened rotated boxes
             so that we fit the lines afterwards to the straigthened page
         """
-<<<<<<< HEAD
-        if len(boxes.shape) == 3:
-=======
         if boxes.ndim == 3:
->>>>>>> 68776014
             boxes = rotate_boxes(
                 loc_preds=boxes,
                 angle=-estimate_page_angle(boxes),
                 orig_shape=(1024, 1024),
                 min_angle=5.,
             )
-<<<<<<< HEAD
             xmin, xmax = np.min(boxes[:, :, 0], axis=1), np.max(boxes[:, :, 0], axis=1)
             ymin, ymax = np.min(boxes[:, :, 1], axis=1), np.max(boxes[:, :, 1], axis=1)
             boxes = np.stack([xmin, ymin, xmax, ymax], -1)
         return (boxes[:, 0] + 2 * boxes[:, 3] / np.median(boxes[:, 3] - boxes[:, 1])).argsort(), boxes
-=======
-            # Points are in this order: top left, top right, bot right, bot left
-            return (boxes[:, 0, 0] + 2 * boxes[:, 2, 1] / np.median(
-                np.linalg.norm(boxes[:, 2, :] - boxes[:, 1, :])
-            )).argsort()
-        return (boxes[:, 0] + 2 * boxes[:, 3] / np.median(boxes[:, 3] - boxes[:, 1])).argsort()
->>>>>>> 68776014
 
     def _resolve_sub_lines(self, boxes: np.ndarray, words: List[int]) -> List[List[int]]:
         """Split a line in sub_lines
 
         Args:
-<<<<<<< HEAD
             boxes: bounding boxes of shape (N, 4)
-=======
-            boxes: bounding boxes of shape (N, 4) or (N, 4, 2) in case of rotated bbox
->>>>>>> 68776014
             words: list of indexes for the words of the line
 
         Returns:
@@ -93,14 +77,8 @@
         """
         lines = []
         # Sort words horizontally
-<<<<<<< HEAD
         words = [words[j] for j in np.argsort([boxes[i, 0] for i in words]).tolist()]
 
-=======
-        words = [words[j] for j in np.argsort(
-            [boxes[i, 0, 0] if len(boxes.shape) == 3 else boxes[i, 0] for i in words]
-        ).tolist()]
->>>>>>> 68776014
         # Eventually split line horizontally
         if len(words) < 2:
             lines.append(words)
@@ -111,14 +89,7 @@
 
                 prev_box = boxes[sub_line[-1]]
                 # Compute distance between boxes
-<<<<<<< HEAD
                 dist = boxes[i, 0] - prev_box[2]
-=======
-                if boxes.ndim == 3:
-                    dist = boxes[i, 0, 0] - prev_box[0, 1]
-                else:
-                    dist = boxes[i, 0] - prev_box[2]
->>>>>>> 68776014
                 # If distance between boxes is lower than paragraph break, same sub-line
                 if dist < self.paragraph_break:
                     horiz_break = False
@@ -141,11 +112,6 @@
         Returns:
             nested list of box indices
         """
-<<<<<<< HEAD
-=======
-        # Compute median for boxes heights
-        y_med = np.median(boxes[:, 2, 1] - boxes[:, 1, 1] if boxes.ndim == 3 else boxes[:, 3] - boxes[:, 1])
->>>>>>> 68776014
 
         # Sort boxes, and straighten the boxes if they are rotated
         idxs, boxes = self._sort_boxes(boxes)
@@ -156,27 +122,13 @@
         lines = []
         words = [idxs[0]]  # Assign the top-left word to the first line
         # Define a mean y-center for the line
-<<<<<<< HEAD
         y_center_sum = boxes[idxs[0]][[1, 3]].mean()
-=======
-        if boxes.ndim == 3:
-            y_center_sum = boxes[idxs[0]][([2, 1], [1, 1])].mean()
-        else:
-            y_center_sum = boxes[idxs[0]][[1, 3]].mean()
->>>>>>> 68776014
 
         for idx in idxs[1:]:
             vert_break = True
 
             # Compute y_dist
-<<<<<<< HEAD
             y_dist = abs(boxes[idx][[1, 3]].mean() - y_center_sum / len(words))
-=======
-            if boxes.ndim == 3:
-                y_dist = abs(boxes[idx][([2, 1], [1, 1])].mean() - y_center_sum / len(words))
-            else:
-                y_dist = abs(boxes[idx][[1, 3]].mean() - y_center_sum / len(words))
->>>>>>> 68776014
             # If y-center of the box is close enough to mean y-center of the line, same line
             if y_dist < y_med / 2:
                 vert_break = False
@@ -188,14 +140,7 @@
                 y_center_sum = 0
 
             words.append(idx)
-<<<<<<< HEAD
             y_center_sum += boxes[idx][[1, 3]].mean()
-=======
-            if boxes.ndim == 3:
-                y_center_sum += boxes[idx][([2, 1], [1, 1])].mean()
-            else:
-                y_center_sum += boxes[idx][[1, 3]].mean()
->>>>>>> 68776014
 
         # Use the remaining words to form the last(s) line(s)
         if len(words) > 0:
@@ -216,11 +161,7 @@
             nested list of box indices
         """
         # Resolve enclosing boxes of lines
-<<<<<<< HEAD
-        if len(boxes.shape) == 3:
-=======
         if boxes.ndim == 3:
->>>>>>> 68776014
             box_lines = np.asarray([
                 resolve_enclosing_rbbox([tuple(boxes[idx, :, :]) for idx in line])
                 for line in lines  # type: ignore[misc]
@@ -236,11 +177,7 @@
 
         # Compute geometrical features of lines to clusterize
         # Clusterizing only with box centers yield to poor results for complex documents
-<<<<<<< HEAD
-        if len(box_lines.shape) == 3:
-=======
         if boxes.ndim == 3:
->>>>>>> 68776014
             box_features = np.stack(
                 (
                     (box_lines[:, 0, 0] + box_lines[:, 0, 1]) / 2,
@@ -315,13 +252,8 @@
                     [
                         Word(
                             *word_preds[idx],
-<<<<<<< HEAD
                             tuple([tuple(pt) for pt in boxes[idx].tolist()])
-                        ) if len(boxes.shape) == 3 else
-=======
-                            tuple(boxes[idx].tolist())
                         ) if boxes.ndim == 3 else
->>>>>>> 68776014
                         Word(
                             *word_preds[idx],
                             ((boxes[idx, 0], boxes[idx, 1]), (boxes[idx, 2], boxes[idx, 3]))
@@ -360,26 +292,14 @@
 
         if self.export_as_straight_boxes and len(boxes) > 0:
             # If boxes are already straight OK, else fit a bounding rect
-<<<<<<< HEAD
-            if len(boxes[0].shape) == 3:
-=======
             if boxes[0].ndim == 3:
->>>>>>> 68776014
                 straight_boxes = []
                 # Iterate over pages
                 for p_boxes in boxes:
                     # Iterate over boxes of the pages
-<<<<<<< HEAD
                     xmin, xmax = np.min(p_boxes[:, :, 0], axis=1), np.max(p_boxes[:, :, 0], axis=1)
                     ymin, ymax = np.min(p_boxes[:, :, 1], axis=1), np.max(p_boxes[:, :, 1], axis=1)
                     straight_boxes.append(np.stack([xmin, ymin, xmax, ymax], -1))
-=======
-                    for box in page_boxes:
-                        xmin, xmax = np.min(box[:, 0]), np.max(box[:, 0])
-                        ymin, ymax = np.min(box[:, 1]), np.max(box[:, 1])
-                        straight_boxes_page.append([xmin, ymin, xmax, ymax, 0.9])
-                    straight_boxes.append(np.asarray(straight_boxes_page))
->>>>>>> 68776014
                 boxes = straight_boxes
 
         _pages = [
