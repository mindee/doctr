--- conflicted
+++ resolved
@@ -235,26 +235,15 @@
         # Decide whether we try to form lines
         _boxes = boxes
         if self.resolve_lines:
-<<<<<<< HEAD
-            lines = self._resolve_lines(_boxes if len(_boxes.shape) == 3 else _boxes[:, :-1])
+            lines = self._resolve_lines(_boxes if len(_boxes.shape) == 3 else _boxes[:, :4])
             # Decide whether we try to form blocks
             if self.resolve_blocks and len(lines) > 1:
-                _blocks = self._resolve_blocks(_boxes if len(_boxes.shape) == 3 else _boxes[:, :-1], lines)
-=======
-            lines = self._resolve_lines(_boxes[:, :4])
-            # Decide whether we try to form blocks
-            if self.resolve_blocks and len(lines) > 1:
-                _blocks = self._resolve_blocks(_boxes[:, :4], lines)
->>>>>>> 17f17584
+                _blocks = self._resolve_blocks(_boxes if len(_boxes.shape) == 3 else _boxes[:, :4], lines)
             else:
                 _blocks = [lines]
         else:
             # Sort bounding boxes, one line for all boxes, one block for the line
-<<<<<<< HEAD
-            lines = [self._sort_boxes(_boxes if len(_boxes.shape) == 3 else _boxes[:, :-1])]
-=======
-            lines = [self._sort_boxes(_boxes[:, :4])]
->>>>>>> 17f17584
+            lines = [self._sort_boxes(_boxes if len(_boxes.shape) == 3 else _boxes[:, :4])]
             _blocks = [lines]
 
         blocks = [
@@ -308,17 +297,9 @@
                 # Iterate over pages
                 for p_boxes in boxes:
                     # Iterate over boxes of the pages
-<<<<<<< HEAD
                     xmin, xmax = np.min(p_boxes[:, :, 0], axis=1), np.max(p_boxes[:, :, 0], axis=1)
                     ymin, ymax = np.min(p_boxes[:, :, 1], axis=1), np.max(p_boxes[:, :, 1], axis=1)
                     straight_boxes.append(np.stack([xmin, ymin, xmax, ymax], -1))
-=======
-                    for box in page_boxes:
-                        xmin, xmax = np.min(box[:, 0]), np.max(box[:, 0])
-                        ymin, ymax = np.min(box[:, 1]), np.max(box[:, 1])
-                        straight_boxes_page.append([xmin, ymin, xmax, ymax])
-                    straight_boxes.append(np.asarray(straight_boxes_page))
->>>>>>> 17f17584
                 boxes = straight_boxes
 
         _pages = [
