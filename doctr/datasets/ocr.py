--- conflicted
+++ resolved
@@ -4,6 +4,7 @@
 # See LICENSE or go to <https://www.apache.org/licenses/LICENSE-2.0.txt> for full license details.
 
 import os
+import cv2
 import json
 import numpy as np
 from pathlib import Path
@@ -56,38 +57,8 @@
             is_valid: List[bool] = []
             box_targets: List[List[float]] = []
             for box in file_dic["coordinates"]:
-<<<<<<< HEAD
                 (x, y), (w, h), alpha = cv2.minAreaRect(box)
                 box_targets.append([x, y, w, h, alpha])
 
             text_targets = file_dic["string"]
-            self.data.append((img_name, dict(boxes=np.asarray(box_targets), labels=text_targets)))
-
-    def __getitem__(self, index: int) -> Tuple[tf.Tensor, Dict[str, Any]]:
-        img_name, target = self.data[index]
-        # Read image
-        img = tf.io.read_file(os.path.join(self.img_folder, img_name))
-        img = tf.image.decode_jpeg(img, channels=3)
-        img = self.sample_transforms(img)
-
-        return img, target
-
-    @staticmethod
-    def collate_fn(samples: List[Tuple[tf.Tensor, Dict[str, Any]]]) -> Tuple[tf.Tensor, List[Dict[str, Any]]]:
-
-        images, targets = zip(*samples)
-        images = tf.stack(images, axis=0)
-
-        return images, list(targets)
-=======
-                xs, ys = zip(*box)
-                box = [min(xs), min(ys), max(xs), max(ys)]
-                if box[0] < box[2] and box[1] < box[3]:
-                    box_targets.append(box)
-                    is_valid.append(True)
-                else:
-                    is_valid.append(False)
-
-            text_targets = [word for word, _valid in zip(file_dic["string"], is_valid) if _valid]
-            self.data.append((img_name, dict(boxes=np.asarray(box_targets, dtype=np.float32), labels=text_targets)))
->>>>>>> 38da5558
+            self.data.append((img_name, dict(boxes=np.asarray(box_targets, dtype=np.float32), labels=text_targets)))