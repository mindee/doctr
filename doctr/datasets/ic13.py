# Copyright (C) 2021, Mindee.

# This program is licensed under the Apache License version 2.
# See LICENSE or go to <https://www.apache.org/licenses/LICENSE-2.0.txt> for full license details.

import csv
import os
from pathlib import Path
from typing import Any, Dict, List, Tuple

import numpy as np

from .datasets import AbstractDataset

__all__ = ["IC13"]


class IC13(AbstractDataset):
    """IC13 dataset from `"ICDAR 2013 Robust Reading Competition" <https://rrc.cvc.uab.es/>`_.
    Example::
        >>> # NOTE: You need to download both image and label parts from Focused Scene Text challenge Task2.1 2013-2015.
        >>> from doctr.datasets import IC13
        >>> train_set = IC13(img_folder="/path/to/Challenge2_Training_Task12_Images",
        >>>                  label_folder="/path/to/Challenge2_Training_Task1_GT")
        >>> img, target = train_set[0]
        >>> test_set = IC13(img_folder="/path/to/Challenge2_Test_Task12_Images",
        >>>                 label_folder="/path/to/Challenge2_Test_Task1_GT")
        >>> img, target = test_set[0]
    Args:
        img_folder: folder with all the images of the dataset
        label_folder: folder with all annotation files for the images
<<<<<<< HEAD
        sample_transforms: composable transformations that will be applied to each image
        use_polygons: whether polygons should be considered as rotated bounding box (instead of straight ones)
=======
        rotated_bbox: whether polygons should be considered as rotated bounding box (instead of straight ones)
>>>>>>> 45e16479
    """

    def __init__(
        self,
        img_folder: str,
        label_folder: str,
<<<<<<< HEAD
        sample_transforms: Optional[Callable[[Any], Any]] = None,
        use_polygons: bool = False,
=======
        rotated_bbox: bool = False,
        **kwargs: Any,
>>>>>>> 45e16479
    ) -> None:
        super().__init__(img_folder, **kwargs)

        # File existence check
        if not os.path.exists(label_folder) or not os.path.exists(img_folder):
            raise FileNotFoundError(
                f"unable to locate {label_folder if not os.path.exists(label_folder) else img_folder}")

        self.data: List[Tuple[Path, Dict[str, Any]]] = []
        np_dtype = np.float32

        img_names = os.listdir(img_folder)

        for img_name in img_names:

            img_path = Path(img_folder, img_name)
            label_path = Path(label_folder, "gt_" + Path(img_name).stem + ".txt")

            with open(label_path, newline='\n') as f:
                _lines = [
                    [val[:-1] if val.endswith(",") else val for val in row]
                    for row in csv.reader(f, delimiter=' ', quotechar="'")
                ]
            labels = [line[-1] for line in _lines]
            # xmin, ymin, xmax, ymax
            box_targets = np.array([list(map(int, line[:4])) for line in _lines], dtype=np_dtype)
            if use_polygons:
                # x_center, y_center, width, height, 0
                box_targets = np.array(
                    [
                        [
                            [coords[0], coords[1]],
                            [coords[2], coords[1]],
                            [coords[2], coords[3]],
                            [coords[0], coords[3]],
                        ] for coords in box_targets
                    ], dtype=np_dtype
                )
            self.data.append((img_path, dict(boxes=box_targets, labels=labels)))

    def __getitem__(self, index: int) -> Tuple[np.ndarray, Dict[str, Any]]:
        img, target = self._read_sample(index)
        h, w = self._get_img_shape(img)
        if self.img_transforms is not None:
            img = self.img_transforms(img)

        # Boxes
        boxes = target['boxes'].copy()
        if boxes.ndim == 3:
            boxes[..., 0] /= w
            boxes[..., 1] /= h
        else:
            boxes[..., [0, 2]] /= w
            boxes[..., [1, 3]] /= h
        boxes = boxes.clip(0, 1)
        target['boxes'] = boxes

        return img, target<|MERGE_RESOLUTION|>--- conflicted
+++ resolved
@@ -29,25 +29,15 @@
     Args:
         img_folder: folder with all the images of the dataset
         label_folder: folder with all annotation files for the images
-<<<<<<< HEAD
-        sample_transforms: composable transformations that will be applied to each image
         use_polygons: whether polygons should be considered as rotated bounding box (instead of straight ones)
-=======
-        rotated_bbox: whether polygons should be considered as rotated bounding box (instead of straight ones)
->>>>>>> 45e16479
     """
 
     def __init__(
         self,
         img_folder: str,
         label_folder: str,
-<<<<<<< HEAD
-        sample_transforms: Optional[Callable[[Any], Any]] = None,
         use_polygons: bool = False,
-=======
-        rotated_bbox: bool = False,
         **kwargs: Any,
->>>>>>> 45e16479
     ) -> None:
         super().__init__(img_folder, **kwargs)
 
