# Copyright (C) 2021, Mindee.

# This program is licensed under the Apache License version 2.
# See LICENSE or go to <https://www.apache.org/licenses/LICENSE-2.0.txt> for full license details.

import os
import json
<<<<<<< HEAD
import cv2
=======
>>>>>>> 38da5558
import tensorflow as tf
import numpy as np
from typing import List, Tuple, Dict, Any, Optional, Callable

from .core import AbstractDataset

__all__ = ["DetectionDataset"]


class DetectionDataset(AbstractDataset):
    """Implements a text detection dataset

    Example::
        >>> from doctr.datasets import DetectionDataset
        >>> train_set = DetectionDataset(img_folder=True, label_folder="/path/to/label_folder")
        >>> img, target = train_set[0]

    Args:
        img_folder: folder with all the images of the dataset
        label_folder: folder with all the corresponding labels (stem needs to be identical)
        sample_transforms: composable transformations that will be applied to each image
    """
    def __init__(
        self,
        img_folder: str,
        label_folder: str,
        sample_transforms: Optional[Callable[[tf.Tensor], tf.Tensor]] = None,
    ) -> None:
        self.sample_transforms = sample_transforms
        self.root = img_folder

        self.data: List[Tuple[str, Dict[str, Any]]] = []
        for img_path in os.listdir(self.root):
            if not os.path.exists(os.path.join(self.root, img_path)):
                raise FileNotFoundError(f"unable to locate {os.path.join(self.root, img_path)}")
            with open(os.path.join(label_folder, img_path + '.json'), 'rb') as f:
                boxes = json.load(f)

            bboxes = np.asarray(boxes["boxes_1"] + boxes["boxes_2"] + boxes["boxes_3"], dtype=np.float32)
            # Switch to rotated rects
            _boxes = []
            for bbox in bboxes:
                (x, y), (w, h), alpha = cv2.minAreaRect(bbox)
                _boxes.append([x, y, w, h, alpha])
            boxes = np.sarray(_boxes)

            is_ambiguous = [False] * (len(boxes["boxes_1"]) + len(boxes["boxes_2"])) + [True] * len(boxes["boxes_3"])

            self.data.append((img_path, dict(boxes=boxes, flags=np.asarray(is_ambiguous))))

    def __getitem__(
        self,
        index: int
    ) -> Tuple[tf.Tensor, Dict[str, np.ndarray]]:

        img_name, target = self.data[index]
        img = tf.io.read_file(os.path.join(self.root, img_name))
        img = tf.image.decode_jpeg(img, channels=3)
        h, w = img.shape[:2]
        if self.sample_transforms is not None:
            img = self.sample_transforms(img)

        # Boxes
        boxes = target['boxes'].copy()
        boxes[..., [0, 2]] /= w
        boxes[..., [1, 3]] /= h

        return img, dict(boxes=boxes, flags=target['flags'])<|MERGE_RESOLUTION|>--- conflicted
+++ resolved
@@ -5,10 +5,7 @@
 
 import os
 import json
-<<<<<<< HEAD
 import cv2
-=======
->>>>>>> 38da5558
 import tensorflow as tf
 import numpy as np
 from typing import List, Tuple, Dict, Any, Optional, Callable
