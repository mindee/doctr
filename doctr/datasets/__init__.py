--- conflicted
+++ resolved
@@ -3,18 +3,13 @@
 from .classification import *
 from .cord import *
 from .detection import *
+from .doc_artefacts import *
 from .funsd import *
 from .ocr import *
 from .recognition import *
 from .sroie import *
-<<<<<<< HEAD
-from .classification import *
-from .doc_artefacts import *
-from doctr.file_utils import is_tf_available
-=======
 from .utils import *
 from .vocabs import *
->>>>>>> c8826897
 
 if is_tf_available():
     from .loader import *