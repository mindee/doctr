--- conflicted
+++ resolved
@@ -15,19 +15,11 @@
     'punctuation': string.punctuation,
     'currency': '£€¥¢฿',
     'ancient_greek': 'αβγδεζηθικλμνξοπρστυφχψωΑΒΓΔΕΖΗΘΙΚΛΜΝΞΟΠΡΣΤΥΦΧΨΩ',
-<<<<<<< HEAD
     'arabic_letters': 'ءآأؤإئابةتثجحخدذرزسشصضطظعغـفقكلمنهوىي',
     'persian_letters': 'پچڢڤگ',
     'hindi_digits': '٠١٢٣٤٥٦٧٨٩',
     'arabic_diacritics': 'ًٌٍَُِّْ',
     'arabic_punctuation': '؟؛«»—'
-=======
-    'arabic_letters': 'ءآأؤإئابةتثجحخدذرزسشصضطظعغـ‌‍‎‏فقكلمنهوىي',
-    'arabic_farsi_letters': 'ٯٰپچژڜڢڤڥڧڨکگی',
-    'hindi_numbers': '٠١٢٣٤٥٦٧٨٩',
-    'arabic_diacritics': 'ًٌٍَُِّْ',
-    'arabic_unique_punctuation': '؟؛«»—'
->>>>>>> aaae04c1
 }
 
 VOCABS['latin'] = VOCABS['digits'] + VOCABS['ascii_letters'] + VOCABS['punctuation']
@@ -37,9 +29,5 @@
 VOCABS['portuguese'] = VOCABS['english'] + 'áàâãéêëíïóôõúüçÁÀÂÃÉËÍÏÓÔÕÚÜÇ' + '¡¿'
 VOCABS['spanish'] = VOCABS['english'] + 'áéíóúüñÁÉÍÓÚÜÑ' + '¡¿'
 VOCABS['german'] = VOCABS['english'] + 'äöüßÄÖÜẞ'
-<<<<<<< HEAD
 VOCABS['arabic'] = (VOCABS['digits'] + VOCABS['hindi_digits'] + VOCABS['arabic_letters'] + VOCABS['persian_letters'] +
-                    VOCABS['arabic_diacritics'] + VOCABS['arabic_punctuation'] + VOCABS['punctuation'])
-=======
-VOCABS['arabic'] = VOCABS['arabic_letters'] + VOCABS['arabic_farsi_letters'] + VOCABS['hindi_numbers'] + VOCABS['digits'] + VOCABS['arabic_diacritics'] + VOCABS['arabic_unique_punctuation'] + VOCABS['punctuation']
->>>>>>> aaae04c1
+                    VOCABS['arabic_diacritics'] + VOCABS['arabic_punctuation'] + VOCABS['punctuation'])