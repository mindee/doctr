# Copyright (C) 2021-2022, Mindee.

# This program is licensed under the Apache License version 2.
# See LICENSE or go to <https://www.apache.org/licenses/LICENSE-2.0.txt> for full license details.

import string
from typing import Dict

__all__ = ['VOCABS']


VOCABS: Dict[str, str] = {
    'digits': string.digits,
    'ascii_letters': string.ascii_letters,
    'punctuation': string.punctuation,
    'currency': '£€¥¢฿',
    'ancient_greek': 'αβγδεζηθικλμνξοπρστυφχψωΑΒΓΔΕΖΗΘΙΚΛΜΝΞΟΠΡΣΤΥΦΧΨΩ',
    'arabic_letters': 'ءآأؤإئابةتثجحخدذرزسشصضطظعغـفقكلمنهوىي',
    'persian_letters': 'پچڢڤگ',
    'hindi_digits': '٠١٢٣٤٥٦٧٨٩',
    'arabic_diacritics': 'ًٌٍَُِّْ',
    'arabic_punctuation': '؟؛«»—'
}

VOCABS['latin'] = VOCABS['digits'] + VOCABS['ascii_letters'] + VOCABS['punctuation']
VOCABS['english'] = VOCABS['latin'] + '°' + VOCABS['currency']
VOCABS['legacy_french'] = VOCABS['latin'] + '°' + 'àâéèêëîïôùûçÀÂÉÈËÎÏÔÙÛÇ' + VOCABS['currency']
VOCABS['french'] = VOCABS['english'] + 'àâéèêëîïôùûüçÀÂÉÈÊËÎÏÔÙÛÜÇ'
VOCABS['portuguese'] = VOCABS['english'] + 'áàâãéêíïóôõúüçÁÀÂÃÉÊÍÏÓÔÕÚÜÇ'
VOCABS['spanish'] = VOCABS['english'] + 'áéíóúüñÁÉÍÓÚÜÑ' + '¡¿'
VOCABS['german'] = VOCABS['english'] + 'äöüßÄÖÜẞ'
VOCABS['arabic'] = (VOCABS['digits'] + VOCABS['hindi_digits'] + VOCABS['arabic_letters'] + VOCABS['persian_letters'] +
                    VOCABS['arabic_diacritics'] + VOCABS['arabic_punctuation'] + VOCABS['punctuation'])
<<<<<<< HEAD
VOCABS['czech'] = VOCABS['english'] + 'áčďéěíňóřšťúůýžÁČĎÉĚÍŇÓŘŠŤÚŮÝŽ'
=======
VOCABS['vietnamese'] = (VOCABS['english'] +
                        'áàảạãăắằẳẵặâấầẩẫậéèẻẽẹêếềểễệóòỏõọôốồổộỗơớờởợỡúùủũụưứừửữựiíìỉĩịýỳỷỹỵ' +
                        'ÁÀẢẠÃĂẮẰẲẴẶÂẤẦẨẪẬÉÈẺẼẸÊẾỀỂỄỆÓÒỎÕỌÔỐỒỔỘỖƠỚỜỞỢỠÚÙỦŨỤƯỨỪỬỮỰIÍÌỈĨỊÝỲỶỸỴ')
>>>>>>> 2c697ff0
<|MERGE_RESOLUTION|>--- conflicted
+++ resolved
@@ -31,10 +31,7 @@
 VOCABS['german'] = VOCABS['english'] + 'äöüßÄÖÜẞ'
 VOCABS['arabic'] = (VOCABS['digits'] + VOCABS['hindi_digits'] + VOCABS['arabic_letters'] + VOCABS['persian_letters'] +
                     VOCABS['arabic_diacritics'] + VOCABS['arabic_punctuation'] + VOCABS['punctuation'])
-<<<<<<< HEAD
 VOCABS['czech'] = VOCABS['english'] + 'áčďéěíňóřšťúůýžÁČĎÉĚÍŇÓŘŠŤÚŮÝŽ'
-=======
 VOCABS['vietnamese'] = (VOCABS['english'] +
                         'áàảạãăắằẳẵặâấầẩẫậéèẻẽẹêếềểễệóòỏõọôốồổộỗơớờởợỡúùủũụưứừửữựiíìỉĩịýỳỷỹỵ' +
-                        'ÁÀẢẠÃĂẮẰẲẴẶÂẤẦẨẪẬÉÈẺẼẸÊẾỀỂỄỆÓÒỎÕỌÔỐỒỔỘỖƠỚỜỞỢỠÚÙỦŨỤƯỨỪỬỮỰIÍÌỈĨỊÝỲỶỸỴ')
->>>>>>> 2c697ff0
+                        'ÁÀẢẠÃĂẮẰẲẴẶÂẤẦẨẪẬÉÈẺẼẸÊẾỀỂỄỆÓÒỎÕỌÔỐỒỔỘỖƠỚỜỞỢỠÚÙỦŨỤƯỨỪỬỮỰIÍÌỈĨỊÝỲỶỸỴ')