--- conflicted
+++ resolved
@@ -56,11 +56,7 @@
         # Back to absolute boxes
         r_boxes[:, [0, 2]] *= img.shape[1]
         r_boxes[:, [1, 3]] *= img.shape[0]
-<<<<<<< HEAD
     return rotated_img, r_boxes
-=======
-    target["boxes"] = r_boxes
-    return rotated_img, target
 
 
 def crop_detection(
@@ -97,5 +93,4 @@
     empty_boxes = np.logical_or(zero_height, zero_width)
     boxes = boxes[~empty_boxes]
 
-    return croped_img, boxes
->>>>>>> 394a8436
+    return croped_img, boxes