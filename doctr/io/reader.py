# Copyright (C) 2021-2022, Mindee.

# This program is licensed under the Apache License version 2.
# See LICENSE or go to <https://www.apache.org/licenses/LICENSE-2.0.txt> for full license details.

from pathlib import Path
from typing import List, Sequence, Union

import numpy as np

from doctr.utils.common_types import AbstractFile

from .html import read_html
from .image import read_img_as_numpy
<<<<<<< HEAD
# from .pdf import PDF, read_pdf
=======
from .pdf import read_pdf
>>>>>>> 9d030856

__all__ = ['DocumentFile']


class DocumentFile:
    """Read a document from multiple extensions"""

<<<<<<< HEAD
    # @classmethod
    # def from_pdf(cls, file: AbstractFile, **kwargs) -> PDF:
    #     """Read a PDF file

    #     Example::
    #         >>> from doctr.documents import DocumentFile
    #         >>> doc = DocumentFile.from_pdf("path/to/your/doc.pdf")

    #     Args:
    #         file: the path to the PDF file or a binary stream
    #     Returns:
    #         a PDF document
    #     """

    #     doc = read_pdf(file, **kwargs)

    #     return PDF(doc)

    # @classmethod
    # def from_url(cls, url: str, **kwargs) -> PDF:
    #     """Interpret a web page as a PDF document

    #     Example::
    #         >>> from doctr.documents import DocumentFile
    #         >>> doc = DocumentFile.from_url("https://www.yoursite.com")

    #     Args:
    #         url: the URL of the target web page
    #     Returns:
    #         a PDF document
    #     """
    #     pdf_stream = read_html(url)
    #     return cls.from_pdf(pdf_stream, **kwargs)
=======
    @classmethod
    def from_pdf(cls, file: AbstractFile, **kwargs) -> List[np.ndarray]:
        """Read a PDF file

        >>> from doctr.documents import DocumentFile
        >>> doc = DocumentFile.from_pdf("path/to/your/doc.pdf")

        Args:
            file: the path to the PDF file or a binary stream

        Returns:
            the list of pages decoded as numpy ndarray of shape H x W x 3
        """

        return read_pdf(file, **kwargs)

    @classmethod
    def from_url(cls, url: str, **kwargs) -> List[np.ndarray]:
        """Interpret a web page as a PDF document

        >>> from doctr.documents import DocumentFile
        >>> doc = DocumentFile.from_url("https://www.yoursite.com")

        Args:
            url: the URL of the target web page

        Returns:
            the list of pages decoded as numpy ndarray of shape H x W x 3
        """
        pdf_stream = read_html(url)
        return cls.from_pdf(pdf_stream, **kwargs)
>>>>>>> 9d030856

    @classmethod
    def from_images(cls, files: Union[Sequence[AbstractFile], AbstractFile], **kwargs) -> List[np.ndarray]:
        """Read an image file (or a collection of image files) and convert it into an image in numpy format

        >>> from doctr.documents import DocumentFile
        >>> pages = DocumentFile.from_images(["path/to/your/page1.png", "path/to/your/page2.png"])

        Args:
            files: the path to the image file or a binary stream, or a collection of those

        Returns:
            the list of pages decoded as numpy ndarray of shape H x W x 3
        """
        if isinstance(files, (str, Path, bytes)):
            files = [files]

        return [read_img_as_numpy(file, **kwargs) for file in files]<|MERGE_RESOLUTION|>--- conflicted
+++ resolved
@@ -12,11 +12,7 @@
 
 from .html import read_html
 from .image import read_img_as_numpy
-<<<<<<< HEAD
 # from .pdf import PDF, read_pdf
-=======
-from .pdf import read_pdf
->>>>>>> 9d030856
 
 __all__ = ['DocumentFile']
 
@@ -24,7 +20,6 @@
 class DocumentFile:
     """Read a document from multiple extensions"""
 
-<<<<<<< HEAD
     # @classmethod
     # def from_pdf(cls, file: AbstractFile, **kwargs) -> PDF:
     #     """Read a PDF file
@@ -58,39 +53,6 @@
     #     """
     #     pdf_stream = read_html(url)
     #     return cls.from_pdf(pdf_stream, **kwargs)
-=======
-    @classmethod
-    def from_pdf(cls, file: AbstractFile, **kwargs) -> List[np.ndarray]:
-        """Read a PDF file
-
-        >>> from doctr.documents import DocumentFile
-        >>> doc = DocumentFile.from_pdf("path/to/your/doc.pdf")
-
-        Args:
-            file: the path to the PDF file or a binary stream
-
-        Returns:
-            the list of pages decoded as numpy ndarray of shape H x W x 3
-        """
-
-        return read_pdf(file, **kwargs)
-
-    @classmethod
-    def from_url(cls, url: str, **kwargs) -> List[np.ndarray]:
-        """Interpret a web page as a PDF document
-
-        >>> from doctr.documents import DocumentFile
-        >>> doc = DocumentFile.from_url("https://www.yoursite.com")
-
-        Args:
-            url: the URL of the target web page
-
-        Returns:
-            the list of pages decoded as numpy ndarray of shape H x W x 3
-        """
-        pdf_stream = read_html(url)
-        return cls.from_pdf(pdf_stream, **kwargs)
->>>>>>> 9d030856
 
     @classmethod
     def from_images(cls, files: Union[Sequence[AbstractFile], AbstractFile], **kwargs) -> List[np.ndarray]:
