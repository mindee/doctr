# Copyright (C) 2021-2022, Mindee.

# This program is licensed under the Apache License 2.0.
# See LICENSE or go to <https://opensource.org/licenses/Apache-2.0> for full license details.

# Adapted from https://github.com/pytorch/vision/blob/master/torchvision/datasets/utils.py

import hashlib
import logging
import os
import re
import urllib
import urllib.error
import urllib.request
from pathlib import Path
from typing import Optional, Union

from tqdm.auto import tqdm

__all__ = ["download_from_url"]


# matches bfd8deac from resnet18-bfd8deac.ckpt
HASH_REGEX = re.compile(r"-([a-f0-9]*)\.")
USER_AGENT = "mindee/doctr"


def _urlretrieve(url: str, filename: Union[Path, str], chunk_size: int = 1024) -> None:
    with open(filename, "wb") as fh:
        with urllib.request.urlopen(urllib.request.Request(url, headers={"User-Agent": USER_AGENT})) as response:
            with tqdm(total=response.length) as pbar:
                for chunk in iter(lambda: response.read(chunk_size), ""):
                    if not chunk:
                        break
                    pbar.update(chunk_size)
                    fh.write(chunk)


def _check_integrity(file_path: Union[str, Path], hash_prefix: str) -> bool:
    with open(file_path, "rb") as f:
        sha_hash = hashlib.sha256(f.read()).hexdigest()

    return sha_hash[: len(hash_prefix)] == hash_prefix


def download_from_url(
    url: str,
    file_name: Optional[str] = None,
    hash_prefix: Optional[str] = None,
    cache_dir: Optional[str] = None,
    cache_subdir: Optional[str] = None,
) -> Path:
    """Download a file using its URL

    >>> from doctr.models import download_from_url
    >>> download_from_url("https://yoursource.com/yourcheckpoint-yourhash.zip")

    Args:
        url: the URL of the file to download
        file_name: optional name of the file once downloaded
        hash_prefix: optional expected SHA256 hash of the file
        cache_dir: cache directory
        cache_subdir: subfolder to use in the cache

    Returns:
        the location of the downloaded file

    Note:
        You can change cache directory location by using `DOCTR_CACHE_DIR` environment variable.
    """

    if not isinstance(file_name, str):
        file_name = url.rpartition("/")[-1]

    if not isinstance(cache_dir, str):
<<<<<<< HEAD
        cache_dir = os.environ.get('DOCTR_CACHE_DIR')
        if cache_dir is None:
            cache_dir = os.path.join("~", ".cache", "doctr")

    cache_dir = os.path.expanduser(cache_dir)
=======
        cache_dir = os.path.join(os.path.expanduser("~"), ".cache", "doctr")
>>>>>>> 61d0f1c3

    # Check hash in file name
    if hash_prefix is None:
        r = HASH_REGEX.search(file_name)
        hash_prefix = r.group(1) if r else None

    folder_path = Path(cache_dir) if cache_subdir is None else Path(cache_dir, cache_subdir)
    file_path = folder_path.joinpath(file_name)
    # Check file existence
    if file_path.is_file() and (hash_prefix is None or _check_integrity(file_path, hash_prefix)):
        logging.info(f"Using downloaded & verified file: {file_path}")
        return file_path

    try:
        # Create folder hierarchy
        folder_path.mkdir(parents=True, exist_ok=True)
    except OSError:
        error_message = f"Failed creating cache direcotry at {folder_path}"
        if 'DOCTR_CACHE_DIR' in os.environ:
            error_message += " using path from 'DOCTR_CACHE_DIR' environment variable."
        else:
            error_message += ". You can change default cache directory using 'DOCTR_CACHE_DIR'" \
                "environment variable if needed."
        logging.error(error_message)
        raise
    # Download the file
    try:
        print(f"Downloading {url} to {file_path}")
        _urlretrieve(url, file_path)
    except (urllib.error.URLError, IOError) as e:
        if url[:5] == "https":
            url = url.replace("https:", "http:")
            print("Failed download. Trying https -> http instead." f" Downloading {url} to {file_path}")
            _urlretrieve(url, file_path)
        else:
            raise e

    # Remove corrupted files
    if isinstance(hash_prefix, str) and not _check_integrity(file_path, hash_prefix):
        # Remove file
        os.remove(file_path)
        raise ValueError(f"corrupted download, the hash of {url} does not match its expected value")

    return file_path<|MERGE_RESOLUTION|>--- conflicted
+++ resolved
@@ -73,15 +73,11 @@
         file_name = url.rpartition("/")[-1]
 
     if not isinstance(cache_dir, str):
-<<<<<<< HEAD
         cache_dir = os.environ.get('DOCTR_CACHE_DIR')
         if cache_dir is None:
             cache_dir = os.path.join("~", ".cache", "doctr")
 
     cache_dir = os.path.expanduser(cache_dir)
-=======
-        cache_dir = os.path.join(os.path.expanduser("~"), ".cache", "doctr")
->>>>>>> 61d0f1c3
 
     # Check hash in file name
     if hash_prefix is None:
